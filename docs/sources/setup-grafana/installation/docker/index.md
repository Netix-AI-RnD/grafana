---
aliases:
  - ../../installation/docker/
description: Guide for running Grafana using Docker
title: Run Grafana Docker image
weight: 200
---

# Run Grafana Docker image

This topic guides you on how to install Grafana by utilizing the official Docker images. Specifically, it covers running Grafana via the Docker command line (CLI) and docker-compose.

Grafana Docker images come in two editions:
- **Grafana Enterprise**: `grafana/grafana-enterprise`
- **Grafana Open Source**: `grafana/grafana-oss`

> **Note:** The recommended and default edition of Grafana is Grafana Enterprise. It is free and includes all the features of the OSS edition. Additionally, you have the option to upgrade to the [full Enterprise feature set](/products/enterprise/?utm_source=grafana-install-page), which includes support for [Enterprise plugins](/grafana/plugins/?enterprise=1&utcm_source=grafana-install-page).

The default images for Grafana are created using the widely used Alpine Linux project and can be found in the Alpine official image. For instructions on how to configure a docker image for Grafana, refer to [configure a Grafana Docker image](https://grafana.com/docs/grafana/latest/administration/configure-docker/).

## Run Grafana via Docker CLI

This section shows you how to run Grafana using the Docker CLI. 

> **Note:** If you are on a Linux system (for example, Debian or Ubuntu), you might need to add **sudo** before the command or add your user to the **docker** group. For more information, refer to [Linux post-installation steps for Docker Engine](https://docs.docker.com/engine/install/linux-postinstall/).

To run the latest stable version of Grafana, run the following command:

```bash
docker run -d -p 3000:3000 --name=grafana grafana/grafana-enterprise
```

where:

run = run directly from the command line\
d = run in the background\
p = assign the port number, which in this case is `3000`\
name = assign a logical name to the container, for example, `grafana`\
grafana/grafana-enterprise = the image to run in the container

### Stop the Grafana container

To stop the Grafana container, run the following command:

```bash
# docker ps command tells about the running process in the docker
docker ps

# This will display a list of containers, like:
CONTAINER ID   IMAGE  COMMAND   CREATED  STATUS   PORTS    NAMES
cd48d3994968   grafana/grafana-enterprise   "/run.sh"   8 seconds ago   Up 7 seconds   0.0.0.0:3000->3000/tcp   grafana

# To stop the grafana container run the command
# docker stop CONTAINER-ID or use 
# docker stop NAME (which is grafana as we defined previously)
docker stop grafana
```

### Save your Grafana data

When you use Docker containers, the data inside them is temporary by default. This means that if you don't specify where to store the information, all the Grafana data will be lost when you stop the Docker container. To avoid losing your data, you can set up [persistent storage](https://docs.docker.com/storage/volumes/) or [bind mounts](https://docs.docker.com/storage/bind-mounts/) for your container.

#### Use persistent storage (recommended)

<<<<<<< HEAD
=======

>>>>>>> ebb48f2a
To use persistent storage, complete the following steps:

1. Ceate a Docker volume by running the following command:

   ```bash
   # create a persistent volume for your data
   docker volume create grafana-storage

   # verify that the volume was created correctly
   docker volume inspect grafana-storage
   ```

1. Start the Grafana container by running the following command:
   ```bash
   # start grafana
   docker run -d -p 3000:3000 --name=grafana \
   --volume grafana-storage:/var/lib/grafana \
   grafana/grafana-enterprise
   ```

#### Use bind mounts

If you plan to use folders on your host for the database or configuration when running Grafana in Docker, you must start the container with a user that has the permission to access and write to the folder you map.

To use bind mounts, run the following command:

```bash
# create a folder for your data
mkdir data

# start grafana with your user id and using the data folder
docker run -d -p 3000:3000 --name=grafana \
--user "$(id -u)" --volume "$PWD/data:/var/lib/grafana" \
grafana/grafana-enterprise
```

#### Use environment variables

Grafana supports specifying custom configuration settings via [environment variables](https://grafana.com/docs/grafana/latest/setup-grafana/configure-grafana/#override-configuration-with-environment-variables) within your Docker container.

```bash
# enabling public dashboard feature

docker run -d -p 3000:3000 --name=grafana \
-e "GF_FEATURE_TOGGLES_ENABLE=publicDashboards" \
grafana/grafana-enterprise
```

## Install plugins in the Docker container

You can install plugins in Grafana from the official and community [plugins page](https://grafana.com/grafana/plugins) or by using a custom URL to install a private plugin. These plugins allow you to add new visualization types, data sources, and applications to help you better visualize your data.

Grafana currently supports three types of plugins: panel, data source, and app. For more information on managing plugins, refer to [Plugin Management]({{< relref "../../../administration/plugin-management/" >}}).

To install plugins in the Docket container, complete the following steps:

1. Pass the plugins you want to be installed to Docker with the `GF_INSTALL_PLUGINS` environment variable as a comma-separated list. 

   This sends each plugin name to `grafana-cli plugins install ${plugin}` and installs them when Grafana starts.

   For example:

   ```bash
   docker run -d -p 3000:3000 --name=grafana \
   -e "GF_INSTALL_PLUGINS=grafana-clock-panel grafana-simple-json-datasource" grafana/grafana-enterprise
   ```

1. To specify the version of a plugin, add the version number to the `GF_INSTALL_PLUGINS` environment variable. 

   For example:

   ```bash
   docker run -d -p 3000:3000 --name=grafana \
   -e "GF_INSTALL_PLUGINS=grafana-clock-panel 1.0.1" \
   grafana/grafana-enterprise
   ```

   >**Note:** If you do not specify a version number, the latest version is used.

1. To install a plugin from a custom URL, use the following convention to specify the URL: `<url to plugin zip>;<plugin install folder name>`.

   For example: 

   ```bash
   docker run -d -p 3000:3000 --name=grafana \
   -e "GF_INSTALL_PLUGINS=https://github.com/VolkovLabs/custom-plugin.zip;custom-plugin" \
   grafana/grafana-enterprise
   ```

## Example

The following example runs the latest stable version of Grafana, listening on port 3000, with the container named "grafana", persistent storage in the grafana-storage docker volume, the server root URL set, and the official [clock panel](https://grafana.com/grafana/plugins/grafana-clock-panel/) plugin installed.

```bash
# create a persistent volume for your data
docker volume create grafana-storage

# start grafana by using the above persistent storage
# and defining Environment Variables

docker run -d -p 3000:3000 --name=grafana \
--volume grafana-storage:/var/lib/grafana \
-e "GF_SERVER_ROOT_URL=http://my.grafana.server/" \
-e "GF_INSTALL_PLUGINS=grafana-clock-panel" \
grafana/grafana-enterprise
```

## Run Grafana via Docker Compose

Docker Compose is a tool that allows to define and share multi-container applications. With Compose, we can create a YAML file (e.g. `docker-compose.yaml`) to define the services and with a single command, can spin everything up or tear it all down. You can find more information about [Using Docker Compose and its advantages](https://docs.docker.com/get-started/08_using_compose/).

### Before you begin

To run Grafana via Docker Compose, install the compose tool your machine. To determine if the compose tool is available, run the following command:

```bash
docker compose version
```

If the compose tool is not available, refer to the [Compose tool](https://docs.docker.com/compose/install/) installation guide.

### Run the latest stable version of Grafana

This section shows you how to run Grafana using the Docker Compose. The examples in this section use Compose version 3. For more information about compatibility, refer to [Compose and Docker compatibility matrix](https://docs.docker.com/compose/compose-file/compose-file-v3/).

> **Note:** If you are on a Linux system (for example, Debian or Ubuntu), you might need to add **sudo** before the command or add your user to the **docker** group. For more information, refer to [Linux post-installation steps for Docker Engine](https://docs.docker.com/engine/install/linux-postinstall/).

To run the latest stable version of Grafana using Docker Compose, complete the following steps:

1. Create a `docker-compose.yaml` file.

   For example:

   ```bash
    version: "3.8"
     services:
       grafana:
         image: grafana/grafana-enterprise
         container_name: grafana
         restart: unless-stopped
         ports:
           - '3000:3000'
   ```

1. To run `docker-compose.yaml`, run the following command:

   ```bash
   # first go into the directory where you have created this docker-compose.yaml file
   cd /path/to/docker-compose-folder 

   # then start the grafana container 
   docker compose up -d docker-compose.yaml
   ```

   Where:

   d = detached mode \
   up = to bring the container up and running

To determine that Grafana is running, open a browser window and type `IP_ADDRESS:3000`. The sign in screen should appear.

### Stop the Grafana container

To stop the Grafana container, run the following command:

```bash
docker compose down
```

> **Note:** For more information about using Docker Compose commands, refer to [docker compose](https://docs.docker.com/engine/reference/commandline/compose/).

### Save your Grafana data

When you use Docker containers, the data inside them is temporary by default. This means that if you don't specify where to store the information, all the Grafana data will be lost when you stop the Docker container. To avoid losing your data, you can set up [persistent storage](https://docs.docker.com/storage/volumes/) or [bind mounts](https://docs.docker.com/storage/bind-mounts/) for your container.

#### Use persistent storage (recommended)

Complete the following steps to use persistent storage.

1. Create a `docker-compose.yaml` file 
   
1. Add the following code to the into it:
   ```yaml
   version: "3.8"
    services:
      grafana:
        image: grafana/grafana-enterprise
        container_name: grafana
        restart: unless-stopped
        ports:
          - '3000:3000'
    ```

1. Save the file and run the following command:

   ```bash
   docker compose up -d docker-compose.yaml
    ```

#### Use bind mounts

If you plan to use folders on your host for the database or configuration when running Grafana in Docker, you must start the container with a user that has the permission to access and write to the folder you map.

To use bind mounts, complete the following steps:

1. Create a new `docker-compose.yaml` file

1. Add the following code into it:

   ```yaml
   services:
     grafana:
       image: grafana/grafana-enterprise
       container_name: grafana
       restart: unless-stopped
       # if you are running as root then set it to 0
       # else find the right id with the id -u command
       user: "0"
       ports:
         - '3000:3000'
       volumes:
         - '$PWD/data:/var/lib/grafana'

1. Save the file and run the following command:

   ```bash
   docker compose up -d docker-compose.yaml
    ```

### Example

The following example runs the latest stable version of Grafana, listening on port 3000, with the container named "grafana", persistent storage in the grafana-storage docker volume, the server root URL set, and the official [clock panel](https://grafana.com/grafana/plugins/grafana-clock-panel/) plugin installed.

```bash
version: "3.8"
  services:
    grafana:
      image: grafana/grafana-enterprise
      container_name: grafana
      restart: unless-stopped
      environment:
	      - GF_SERVER_ROOT_URL=http://my.grafana.server/
        - GF_INSTALL_PLUGINS=grafana-clock-panel
      ports:
        - '3000:3000'
      volumes:
        - 'grafana_storage:/var/lib/grafana'
  volumes:
    grafana_storage: {}
```

> **Note:** If you want to specify the version of a plugin, add the version number to the `GF_INSTALL_PLUGINS` environment variable. For example: `-e "GF_INSTALL_PLUGINS=grafana-clock-panel 1.0.1,grafana-simple-json-datasource 1.3.5"`. If you do not specify a version number, the latest version is used.

## Next steps

Refer to the [Getting Started]({{< relref "../../../getting-started/build-first-dashboard/" >}}) guide for information about logging in, setting up data sources, and so on.

## Configure Docker image

Refer to [Configure a Grafana Docker image]({{< relref "../../configure-docker/" >}}) page for details on options for customizing your environment, logging, database, and so on.

## Configure Grafana

Refer to the [Configuration]({{< relref "../../configure-grafana/" >}}) page for details on options for customizing your environment, logging, database, and so on.<|MERGE_RESOLUTION|>--- conflicted
+++ resolved
@@ -62,10 +62,6 @@
 
 #### Use persistent storage (recommended)
 
-<<<<<<< HEAD
-=======
-
->>>>>>> ebb48f2a
 To use persistent storage, complete the following steps:
 
 1. Ceate a Docker volume by running the following command:
