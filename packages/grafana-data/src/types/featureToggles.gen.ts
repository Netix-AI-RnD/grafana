--- conflicted
+++ resolved
@@ -94,11 +94,7 @@
   authenticationConfigUI?: boolean;
   pluginsAPIManifestKey?: boolean;
   advancedDataSourcePicker?: boolean;
-<<<<<<< HEAD
-  sqlDatasourceDatabaseSelection?: boolean;
-=======
   opensearchDetectVersion?: boolean;
   faroDatasourceSelector?: boolean;
   enableDatagridEditing?: boolean;
->>>>>>> 24668137
 }