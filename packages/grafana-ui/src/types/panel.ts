--- conflicted
+++ resolved
@@ -1,15 +1,10 @@
 import { ComponentClass, ComponentType } from 'react';
 import { LoadingState, SeriesData } from './data';
 import { TimeRange } from './time';
-<<<<<<< HEAD
-import { ScopedVars, DataRequestInfo, DataQueryError, LegacyResponseData } from './datasource';
+import { ScopedVars, DataQueryRequest, DataQueryError, LegacyResponseData } from './datasource';
 import { OptionsUIModel } from './panelOptions';
+import { PluginMeta, GrafanaPlugin } from './plugin';
 import * as yup from 'yup';
-=======
-import { OptionsUIModel, OptionsDataSchema } from './panelOptions';
-import { ScopedVars, DataQueryRequest, DataQueryError, LegacyResponseData } from './datasource';
-import { PluginMeta, GrafanaPlugin } from './plugin';
->>>>>>> 155b9ed5
 
 export type InterpolateFunction = (value: string, scopedVars?: ScopedVars, format?: string | Function) => string;
 
@@ -76,17 +71,10 @@
   prevOptions: any
 ) => Partial<TOptions>;
 
-<<<<<<< HEAD
-export class ReactPanelPlugin<TOptions extends {} = any> {
-  panel: ComponentClass<PanelProps<TOptions>>;
-  editor?: ComponentClass<PanelEditorProps<TOptions>> | OptionsUIModel<TOptions>;
-  optionsSchema?: yup.ObjectSchema<TOptions>;
-=======
-export class PanelPlugin<TOptions = any> extends GrafanaPlugin<PanelPluginMeta> {
+export class PanelPlugin<TOptions extends {} = any> extends GrafanaPlugin<PanelPluginMeta> {
   panel: ComponentType<PanelProps<TOptions>>;
   editor?: ComponentType<PanelEditorProps<TOptions>> | OptionsUIModel<TOptions>;
-  optionsSchema?: OptionsDataSchema<TOptions>;
->>>>>>> 155b9ed5
+  optionsSchema?: yup.ObjectSchema<TOptions>;
   defaults?: TOptions;
   onPanelMigration?: PanelMigrationHandler<TOptions>;
   onPanelTypeChanged?: PanelTypeChangedHandler<TOptions>;
