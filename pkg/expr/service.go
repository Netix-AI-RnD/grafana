package expr

import (
	"context"
	"time"

	"github.com/grafana/grafana-plugin-sdk-go/backend"
	"github.com/prometheus/client_golang/prometheus"

	"github.com/grafana/grafana/pkg/components/simplejson"
	"github.com/grafana/grafana/pkg/infra/tracing"
	"github.com/grafana/grafana/pkg/plugins"
	"github.com/grafana/grafana/pkg/services/datasources"
	"github.com/grafana/grafana/pkg/services/featuremgmt"
	"github.com/grafana/grafana/pkg/services/pluginsintegration/plugincontext"
	"github.com/grafana/grafana/pkg/setting"
)

// DatasourceType is the string constant used as the datasource when the property is in Datasource.Type.
// Type in requests is used to identify what type of data source plugin the request belongs to.
const DatasourceType = "__expr__"

// DatasourceUID is the string constant used as the datasource name in requests
// to identify it as an expression command when use in Datasource.UID.
const DatasourceUID = DatasourceType

// DatasourceID is the fake datasource id used in requests to identify it as an
// expression command.
const DatasourceID = -100

// OldDatasourceUID is the datasource uid used in requests to identify it as an
// expression command. It goes with the query root level datasourceUID property. It was accidentally
// set to the Id and is now kept for backwards compatibility. The newer Datasource.UID property
// should be used instead and should be set to "__expr__".
const OldDatasourceUID = "-100"

// IsDataSource checks if the uid points to an expression query
func IsDataSource(uid string) bool {
	return uid == DatasourceUID || uid == OldDatasourceUID
}

// Service is service representation for expression handling.
type Service struct {
	cfg          *setting.Cfg
	dataService  backend.QueryDataHandler
	pCtxProvider *plugincontext.Provider
	features     featuremgmt.FeatureToggles

	tracer  tracing.Tracer
	metrics *metrics
}

<<<<<<< HEAD
func ProvideService(cfg *setting.Cfg, pluginClient plugins.Client, pCtxProvider *plugincontext.Provider,
	features featuremgmt.FeatureToggles, registerer prometheus.Registerer) *Service {
	return &Service{
		cfg:          cfg,
		dataService:  pluginClient,
		pCtxProvider: pCtxProvider,
		features:     features,
		metrics:      newMetrics(registerer),
=======
func ProvideService(cfg *setting.Cfg, pluginClient plugins.Client, dataSourceService datasources.DataSourceService, features featuremgmt.FeatureToggles, registerer prometheus.Registerer, tracer tracing.Tracer) *Service {
	return &Service{
		cfg:               cfg,
		dataService:       pluginClient,
		dataSourceService: dataSourceService,
		features:          features,
		tracer:            tracer,
		metrics:           newMetrics(registerer),
>>>>>>> ee247e33
	}
}

func (s *Service) isDisabled() bool {
	if s.cfg == nil {
		return true
	}
	return !s.cfg.ExpressionsEnabled
}

// BuildPipeline builds a pipeline from a request.
func (s *Service) BuildPipeline(req *Request) (DataPipeline, error) {
	return s.buildPipeline(req)
}

// ExecutePipeline executes an expression pipeline and returns all the results.
func (s *Service) ExecutePipeline(ctx context.Context, now time.Time, pipeline DataPipeline) (*backend.QueryDataResponse, error) {
	ctx, span := s.tracer.Start(ctx, "SSE.ExecutePipeline")
	defer span.End()
	res := backend.NewQueryDataResponse()
	vars, err := pipeline.execute(ctx, now, s)
	if err != nil {
		return nil, err
	}
	for refID, val := range vars {
		res.Responses[refID] = backend.DataResponse{
			Frames: val.Values.AsDataFrames(refID),
		}
	}
	return res, nil
}

func DataSourceModel() *datasources.DataSource {
	return &datasources.DataSource{
		ID:             DatasourceID,
		UID:            DatasourceUID,
		Name:           DatasourceUID,
		Type:           DatasourceType,
		JsonData:       simplejson.New(),
		SecureJsonData: make(map[string][]byte),
	}
}<|MERGE_RESOLUTION|>--- conflicted
+++ resolved
@@ -50,25 +50,15 @@
 	metrics *metrics
 }
 
-<<<<<<< HEAD
 func ProvideService(cfg *setting.Cfg, pluginClient plugins.Client, pCtxProvider *plugincontext.Provider,
-	features featuremgmt.FeatureToggles, registerer prometheus.Registerer) *Service {
+	features featuremgmt.FeatureToggles, registerer prometheus.Registerer, tracer tracing.Tracer) *Service {
 	return &Service{
 		cfg:          cfg,
 		dataService:  pluginClient,
 		pCtxProvider: pCtxProvider,
 		features:     features,
+		tracer:       tracer,
 		metrics:      newMetrics(registerer),
-=======
-func ProvideService(cfg *setting.Cfg, pluginClient plugins.Client, dataSourceService datasources.DataSourceService, features featuremgmt.FeatureToggles, registerer prometheus.Registerer, tracer tracing.Tracer) *Service {
-	return &Service{
-		cfg:               cfg,
-		dataService:       pluginClient,
-		dataSourceService: dataSourceService,
-		features:          features,
-		tracer:            tracer,
-		metrics:           newMetrics(registerer),
->>>>>>> ee247e33
 	}
 }
 
