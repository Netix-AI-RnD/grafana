{
  "consumes": [
    "application/json"
  ],
  "produces": [
    "application/json"
  ],
  "schemes": [
    "http",
    "https"
  ],
  "swagger": "2.0",
  "info": {
    "description": "The Grafana backend exposes an HTTP API, the same API is used by the frontend to do\neverything from saving dashboards, creating users and updating data sources.",
    "title": "Grafana HTTP API.",
    "contact": {
      "name": "Grafana Labs",
      "url": "https://grafana.com",
      "email": "hello@grafana.com"
    },
    "license": {
      "name": "Apache 2.0",
      "url": "http://www.apache.org/licenses/LICENSE-2.0.html"
    },
    "version": "0.0.1"
  },
  "host": "localhost:10081",
  "basePath": "/api",
  "paths": {
    "/auth/keys": {
      "get": {
        "description": "Will return auth keys.",
        "tags": [
          "apikeys"
        ],
        "summary": "Get auth keys.",
        "operationId": "getAPIkeys",
        "parameters": [
          {
            "type": "boolean",
            "default": false,
            "x-go-name": "IncludeExpired",
            "description": "Show expired keys",
            "name": "includeExpired",
            "in": "query"
          }
        ],
        "responses": {
          "200": {
            "$ref": "#/responses/getAPIkeyResponse"
          },
          "401": {
            "$ref": "#/responses/unauthorisedError"
          },
          "403": {
            "$ref": "#/responses/forbiddenError"
          },
          "404": {
            "$ref": "#/responses/notFoundError"
          },
          "500": {
            "$ref": "#/responses/internalServerError"
          }
        }
      },
      "post": {
        "description": "Will return details of the created API key",
        "tags": [
          "apikeys"
        ],
        "summary": "Creates an API key.",
        "operationId": "addAPIkey",
        "parameters": [
          {
            "name": "Body",
            "in": "body",
            "schema": {
              "$ref": "#/definitions/AddApiKeyCommand"
            }
          }
        ],
        "responses": {
          "200": {
            "$ref": "#/responses/postAPIkeyResponse"
          },
          "400": {
            "$ref": "#/responses/badRequestError"
          },
          "401": {
            "$ref": "#/responses/unauthorisedError"
          },
          "403": {
            "$ref": "#/responses/quotaReachedError"
          },
          "409": {
            "$ref": "#/responses/dublicateAPIkeyError"
          },
          "500": {
            "$ref": "#/responses/internalServerError"
          }
        }
      }
    },
    "/auth/keys/{id}": {
      "delete": {
        "tags": [
          "apikeys"
        ],
        "summary": "Delete API key.",
        "operationId": "deleteAPIkey",
        "parameters": [
          {
            "type": "integer",
            "format": "int64",
            "x-go-name": "ID",
            "name": "id",
            "in": "path",
            "required": true
          }
        ],
        "responses": {
          "200": {
            "$ref": "#/responses/okResponse"
          },
          "401": {
            "$ref": "#/responses/unauthorisedError"
          },
          "403": {
            "$ref": "#/responses/forbiddenError"
          },
          "404": {
            "$ref": "#/responses/notFoundError"
          },
          "500": {
            "$ref": "#/responses/internalServerError"
          }
        }
      }
    },
    "/dashboard/snapshots": {
      "get": {
        "tags": [
          "snapshot"
        ],
        "summary": "List snapshots.",
        "operationId": "getSnapshots",
        "parameters": [
          {
            "type": "string",
            "x-go-name": "Query",
            "description": "Search Query",
            "name": "query",
            "in": "query"
          },
          {
            "type": "integer",
            "format": "int64",
            "default": 1000,
            "x-go-name": "Limit",
            "description": "Limit the number of returned results",
            "name": "limit",
            "in": "query"
          }
        ],
        "responses": {
          "200": {
            "$ref": "#/responses/getSnapshotsResponse"
          },
          "500": {
            "$ref": "#/responses/internalServerError"
          }
        }
      }
    },
    "/dashboards/calculate-diff": {
      "post": {
        "produces": [
          "application/json",
          "text/html"
        ],
        "tags": [
          "dashboards"
        ],
        "summary": "Perform diff on two dashboards.",
        "operationId": "calcDashboardDiff",
        "parameters": [
          {
            "name": "Body",
            "in": "body",
            "required": true,
            "schema": {
              "type": "object",
              "properties": {
                "base": {
                  "$ref": "#/definitions/CalculateDiffTarget"
                },
                "diffType": {
                  "description": "The type of diff to return\nDescription:\n`basic`\n`json`",
                  "type": "string",
                  "enum": [
                    "basic",
                    "json"
                  ],
                  "x-go-name": "DiffType"
                },
                "new": {
                  "$ref": "#/definitions/CalculateDiffTarget"
                }
              }
            }
          }
        ],
        "responses": {
          "200": {
            "$ref": "#/responses/dashboardDiffResponse"
          },
          "401": {
            "$ref": "#/responses/unauthorisedError"
          },
          "403": {
            "$ref": "#/responses/forbiddenError"
          },
          "500": {
            "$ref": "#/responses/internalServerError"
          }
        }
      }
    },
    "/dashboards/db": {
      "post": {
        "description": "Creates a new dashboard or updates an existing dashboard.",
        "tags": [
          "dashboards"
        ],
        "summary": "Create / Update dashboard",
        "operationId": "postDashboard",
        "parameters": [
          {
            "name": "Body",
            "in": "body",
            "required": true,
            "schema": {
              "$ref": "#/definitions/SaveDashboardCommand"
            }
          }
        ],
        "responses": {
          "200": {
            "$ref": "#/responses/postDashboardResponse"
          },
          "400": {
            "$ref": "#/responses/badRequestError"
          },
          "401": {
            "$ref": "#/responses/unauthorisedError"
          },
          "403": {
            "$ref": "#/responses/forbiddenError"
          },
          "404": {
            "$ref": "#/responses/notFoundError"
          },
          "412": {
            "$ref": "#/responses/preconditionFailedError"
          },
          "422": {
            "$ref": "#/responses/unprocessableEntityError"
          },
          "500": {
            "$ref": "#/responses/internalServerError"
          }
        }
      }
    },
    "/dashboards/home": {
      "get": {
        "tags": [
          "dashboards"
        ],
        "summary": "Get home dashboard.",
        "operationId": "getHomeDashboard",
        "responses": {
          "200": {
            "$ref": "#/responses/getHomeDashboardResponse"
          },
          "401": {
            "$ref": "#/responses/unauthorisedError"
          },
          "500": {
            "$ref": "#/responses/internalServerError"
          }
        }
      }
    },
    "/dashboards/id/{DashboardID}/permissions": {
      "get": {
        "tags": [
          "dashboard_permissions"
        ],
        "summary": "Gets all existing permissions for the given dashboard.",
        "operationId": "getDashboardPermissions",
        "parameters": [
          {
            "type": "integer",
            "format": "int64",
            "name": "DashboardID",
            "in": "path",
            "required": true
          }
        ],
        "responses": {
          "200": {
            "$ref": "#/responses/getDashboardPermissionsResponse"
          },
          "401": {
            "$ref": "#/responses/unauthorisedError"
          },
          "403": {
            "$ref": "#/responses/forbiddenError"
          },
          "404": {
            "$ref": "#/responses/notFoundError"
          },
          "500": {
            "$ref": "#/responses/internalServerError"
          }
        }
      },
      "post": {
        "description": "This operation will remove existing permissions if they’re not included in the request.",
        "tags": [
          "dashboard_permissions"
        ],
        "summary": "Updates permissions for a dashboard.",
        "operationId": "postDashboardPermissions",
        "parameters": [
          {
            "name": "Body",
            "in": "body",
            "required": true,
            "schema": {
              "$ref": "#/definitions/UpdateDashboardAclCommand"
            }
          },
          {
            "type": "integer",
            "format": "int64",
            "name": "DashboardID",
            "in": "path",
            "required": true
          }
        ],
        "responses": {
          "200": {
            "$ref": "#/responses/okResponse"
          },
          "400": {
            "$ref": "#/responses/badRequestError"
          },
          "401": {
            "$ref": "#/responses/unauthorisedError"
          },
          "403": {
            "$ref": "#/responses/forbiddenError"
          },
          "404": {
            "$ref": "#/responses/notFoundError"
          },
          "500": {
            "$ref": "#/responses/internalServerError"
          }
        }
      }
    },
    "/dashboards/id/{DashboardID}/restore": {
      "post": {
        "tags": [
          "dashboard_versions"
        ],
        "summary": "Restore a dashboard to a given dashboard version.",
        "operationId": "restoreDashboardVersion",
        "parameters": [
          {
            "type": "integer",
            "format": "int64",
            "name": "DashboardID",
            "in": "path",
            "required": true
          }
        ],
        "responses": {
          "200": {
            "$ref": "#/responses/postDashboardResponse"
          },
          "401": {
            "$ref": "#/responses/unauthorisedError"
          },
          "403": {
            "$ref": "#/responses/quotaReachedError"
          },
          "404": {
            "$ref": "#/responses/notFoundError"
          },
          "500": {
            "$ref": "#/responses/internalServerError"
          }
        }
      }
    },
    "/dashboards/id/{DashboardID}/versions": {
      "get": {
        "tags": [
          "dashboard_versions"
        ],
        "summary": "Gets all existing versions for the dashboard.",
        "operationId": "getDashboardVersions",
        "parameters": [
          {
            "type": "integer",
            "format": "int64",
            "name": "DashboardID",
            "in": "path",
            "required": true
          },
          {
            "type": "integer",
            "format": "int64",
            "default": 0,
            "x-go-name": "Limit",
            "description": "Maximum number of results to return",
            "name": "limit",
            "in": "query"
          },
          {
            "type": "integer",
            "format": "int64",
            "default": 0,
            "x-go-name": "Start",
            "description": "Version to start from when returning queries",
            "name": "start",
            "in": "query"
          }
        ],
        "responses": {
          "200": {
            "$ref": "#/responses/dashboardVersionsResponse"
          },
          "401": {
            "$ref": "#/responses/unauthorisedError"
          },
          "403": {
            "$ref": "#/responses/forbiddenError"
          },
          "404": {
            "$ref": "#/responses/notFoundError"
          },
          "500": {
            "$ref": "#/responses/internalServerError"
          }
        }
      }
    },
    "/dashboards/id/{DashboardID}/versions/{DashboardVersionID}": {
      "get": {
        "tags": [
          "dashboard_versions"
        ],
        "summary": "Get a specific dashboard version.",
        "operationId": "getDashboardVersion",
        "parameters": [
          {
            "type": "integer",
            "format": "int64",
            "name": "DashboardID",
            "in": "path",
            "required": true
          },
          {
            "type": "integer",
            "format": "int64",
            "name": "DashboardVersionID",
            "in": "path",
            "required": true
          }
        ],
        "responses": {
          "200": {
            "$ref": "#/responses/dashboardVersionResponse"
          },
          "401": {
            "$ref": "#/responses/unauthorisedError"
          },
          "403": {
            "$ref": "#/responses/forbiddenError"
          },
          "404": {
            "$ref": "#/responses/notFoundError"
          },
          "500": {
            "$ref": "#/responses/internalServerError"
          }
        }
      }
    },
    "/dashboards/import": {
      "post": {
        "tags": [
          "dashboards"
        ],
        "summary": "Import dashboard.",
        "operationId": "importDashboard",
        "parameters": [
          {
            "name": "Body",
            "in": "body",
            "required": true,
            "schema": {
              "$ref": "#/definitions/ImportDashboardCommand"
            }
          }
        ],
        "responses": {
          "200": {
            "$ref": "#/responses/importDashboardResponse"
          },
          "400": {
            "$ref": "#/responses/badRequestError"
          },
          "401": {
            "$ref": "#/responses/unauthorisedError"
          },
          "412": {
            "$ref": "#/responses/preconditionFailedError"
          },
          "422": {
            "$ref": "#/responses/unprocessableEntityError"
          },
          "500": {
            "$ref": "#/responses/internalServerError"
          }
        }
      }
    },
    "/dashboards/tags": {
      "get": {
        "tags": [
          "dashboards"
        ],
        "summary": "Get all dashboards tags of an organisation.",
        "operationId": "getDashboardTags",
        "responses": {
          "200": {
            "$ref": "#/responses/dashboardsTagsResponse"
          },
          "401": {
            "$ref": "#/responses/unauthorisedError"
          },
          "500": {
            "$ref": "#/responses/internalServerError"
          }
        }
      }
    },
    "/dashboards/trim": {
      "post": {
        "tags": [
          "dashboards"
        ],
        "summary": "Trim defaults from dashboard.",
        "operationId": "trimDashboard",
        "parameters": [
          {
            "name": "Body",
            "in": "body",
            "required": true,
            "schema": {
              "$ref": "#/definitions/TrimDashboardCommand"
            }
          }
        ],
        "responses": {
          "200": {
            "$ref": "#/responses/trimDashboardResponse"
          },
          "401": {
            "$ref": "#/responses/unauthorisedError"
          },
          "500": {
            "$ref": "#/responses/internalServerError"
          }
        }
      }
    },
    "/dashboards/uid/{uid}": {
      "get": {
        "description": "Will return the dashboard given the dashboard unique identifier (uid).",
        "tags": [
          "dashboards"
        ],
        "summary": "Get dashboard by uid.",
        "operationId": "getDashboardByUID",
        "parameters": [
          {
            "type": "string",
            "x-go-name": "UID",
            "name": "uid",
            "in": "path",
            "required": true
          }
        ],
        "responses": {
          "200": {
            "$ref": "#/responses/dashboardResponse"
          },
          "401": {
            "$ref": "#/responses/unauthorisedError"
          },
          "403": {
            "$ref": "#/responses/forbiddenError"
          },
          "404": {
            "$ref": "#/responses/notFoundError"
          },
          "500": {
            "$ref": "#/responses/internalServerError"
          }
        }
      },
      "delete": {
        "description": "Will delete the dashboard given the specified unique identifier (uid).",
        "tags": [
          "dashboards"
        ],
        "summary": "Delete dashboard by uid.",
        "operationId": "deleteDashboardByUID",
        "parameters": [
          {
            "type": "string",
            "x-go-name": "UID",
            "name": "uid",
            "in": "path",
            "required": true
          }
        ],
        "responses": {
          "200": {
            "$ref": "#/responses/deleteDashboardResponse"
          },
          "401": {
            "$ref": "#/responses/unauthorisedError"
          },
          "403": {
            "$ref": "#/responses/forbiddenError"
          },
          "404": {
            "$ref": "#/responses/notFoundError"
          },
          "500": {
            "$ref": "#/responses/internalServerError"
          }
        }
      }
    },
    "/datasources": {
      "get": {
        "description": "If you are running Grafana Enterprise and have Fine-grained access control enabled\nyou need to have a permission with action: `datasources:read` and scope: `datasources:*`.",
        "tags": [
          "datasources"
        ],
        "summary": "Get all data sources.",
        "operationId": "getDatasources",
        "responses": {
          "200": {
            "$ref": "#/responses/getDatasourcesResponse"
          },
          "401": {
            "$ref": "#/responses/unauthorisedError"
          },
          "403": {
            "$ref": "#/responses/forbiddenError"
          },
          "500": {
            "$ref": "#/responses/internalServerError"
          }
        }
      },
      "post": {
        "description": "By defining `password` and `basicAuthPassword` under secureJsonData property\nGrafana encrypts them securely as an encrypted blob in the database.\nThe response then lists the encrypted fields under secureJsonFields.\n\nIf you are running Grafana Enterprise and have Fine-grained access control enabled\nyou need to have a permission with action: `datasources:create`",
        "tags": [
          "datasources"
        ],
        "summary": "Create a data source.",
        "operationId": "addDatasource",
        "parameters": [
          {
            "name": "Body",
            "in": "body",
            "schema": {
              "$ref": "#/definitions/AddDataSourceCommand"
            }
          }
        ],
        "responses": {
          "200": {
            "$ref": "#/responses/createOrUpdateDatasourceResponse"
          },
          "401": {
            "$ref": "#/responses/unauthorisedError"
          },
          "403": {
            "$ref": "#/responses/quotaReachedError"
          },
          "409": {
            "$ref": "#/responses/conflictError"
          },
          "500": {
            "$ref": "#/responses/internalServerError"
          }
        }
      }
    },
    "/datasources/id/{datasource_name}": {
      "get": {
        "description": "If you are running Grafana Enterprise and have Fine-grained access control enabled\nyou need to have a permission with action: `datasources:read` and scopes: `datasources:*`, `datasources:name:*` and `datasources:name:test_datasource` (single data source).",
        "tags": [
          "datasources"
        ],
        "summary": "Get data source Id by Name.",
        "operationId": "getDatasourceIdByName",
        "parameters": [
          {
            "type": "string",
            "x-go-name": "DatasourceName",
            "name": "datasource_name",
            "in": "path",
            "required": true
          }
        ],
        "responses": {
          "200": {
            "$ref": "#/responses/getDatasourceIDresponse"
          },
          "401": {
            "$ref": "#/responses/unauthorisedError"
          },
          "403": {
            "$ref": "#/responses/forbiddenError"
          },
          "404": {
            "$ref": "#/responses/notFoundError"
          },
          "500": {
            "$ref": "#/responses/internalServerError"
          }
        }
      }
    },
    "/datasources/name/{datasource_name}": {
      "get": {
        "description": "If you are running Grafana Enterprise and have Fine-grained access control enabled\nyou need to have a permission with action: `datasources:read` and scopes: `datasources:*`, `datasources:name:*` and `datasources:name:test_datasource` (single data source).",
        "tags": [
          "datasources"
        ],
        "summary": "Get a single data source by Name.",
        "operationId": "getDatasourceByName",
        "parameters": [
          {
            "type": "string",
            "x-go-name": "DatasourceName",
            "name": "datasource_name",
            "in": "path",
            "required": true
          }
        ],
        "responses": {
          "200": {
            "$ref": "#/responses/getDatasourceResponse"
          },
          "401": {
            "$ref": "#/responses/unauthorisedError"
          },
          "403": {
            "$ref": "#/responses/forbiddenError"
          },
          "500": {
            "$ref": "#/responses/internalServerError"
          }
        }
      },
      "delete": {
        "description": "If you are running Grafana Enterprise and have Fine-grained access control enabled\nyou need to have a permission with action: `datasources:delete` and scopes: `datasources:*`, `datasources:name:*` and `datasources:name:test_datasource` (single data source).",
        "tags": [
          "datasources"
        ],
        "summary": "Delete an existing data source by name.",
        "operationId": "deleteDatasourceByName",
        "parameters": [
          {
            "type": "string",
            "x-go-name": "DatasourceName",
            "name": "datasource_name",
            "in": "path",
            "required": true
          }
        ],
        "responses": {
          "200": {
            "$ref": "#/responses/deleteDatasourceByNameResponse"
          },
          "401": {
            "$ref": "#/responses/unauthorisedError"
          },
          "403": {
            "$ref": "#/responses/forbiddenError"
          },
          "404": {
            "$ref": "#/responses/notFoundError"
          },
          "500": {
            "$ref": "#/responses/internalServerError"
          }
        }
      }
    },
    "/datasources/proxy/{datasource_id}/{datasource_proxy_route}": {
      "get": {
        "description": "Proxies all calls to the actual data source.",
        "tags": [
          "datasources"
        ],
        "summary": "Data source proxy GET calls.",
        "operationId": "datasourceProxyGETcalls",
        "parameters": [
          {
            "type": "string",
            "x-go-name": "DatasourceID",
            "name": "datasource_id",
            "in": "path",
            "required": true
          },
          {
            "type": "string",
            "x-go-name": "DatasourceProxyRoute",
            "name": "datasource_proxy_route",
            "in": "path",
            "required": true
          }
        ],
        "responses": {
          "200": {
            "description": ""
          },
          "400": {
            "$ref": "#/responses/badRequestError"
          },
          "401": {
            "$ref": "#/responses/unauthorisedError"
          },
          "403": {
            "$ref": "#/responses/forbiddenError"
          },
          "404": {
            "$ref": "#/responses/notFoundError"
          },
          "500": {
            "$ref": "#/responses/internalServerError"
          }
        }
      },
      "post": {
        "description": "Proxies all calls to the actual data source. The data source should support POST methods for the specific path and role as defined",
        "tags": [
          "datasources"
        ],
        "summary": "Data source proxy POST calls.",
        "operationId": "datasourceProxyPOSTcalls",
        "parameters": [
          {
            "type": "string",
            "x-go-name": "DatasourceID",
            "name": "datasource_id",
            "in": "path",
            "required": true
          },
          {
            "type": "string",
            "x-go-name": "DatasourceProxyRoute",
            "name": "datasource_proxy_route",
            "in": "path",
            "required": true
          },
          {
            "name": "DatasourceProxyParam",
            "in": "body",
            "schema": {
              "type": "object"
            }
          }
        ],
        "responses": {
          "201": {
            "description": ""
          },
          "202": {
            "description": ""
          },
          "400": {
            "$ref": "#/responses/badRequestError"
          },
          "401": {
            "$ref": "#/responses/unauthorisedError"
          },
          "403": {
            "$ref": "#/responses/forbiddenError"
          },
          "404": {
            "$ref": "#/responses/notFoundError"
          },
          "500": {
            "$ref": "#/responses/internalServerError"
          }
        }
      },
      "delete": {
        "description": "Proxies all calls to the actual data source.",
        "tags": [
          "datasources"
        ],
        "summary": "Data source proxy DELETE calls.",
        "operationId": "datasourceProxyDELETEcalls",
        "parameters": [
          {
            "type": "string",
            "x-go-name": "DatasourceID",
            "name": "datasource_id",
            "in": "path",
            "required": true
          },
          {
            "type": "string",
            "x-go-name": "DatasourceProxyRoute",
            "name": "datasource_proxy_route",
            "in": "path",
            "required": true
          }
        ],
        "responses": {
          "202": {
            "description": ""
          },
          "400": {
            "$ref": "#/responses/badRequestError"
          },
          "401": {
            "$ref": "#/responses/unauthorisedError"
          },
          "403": {
            "$ref": "#/responses/forbiddenError"
          },
          "404": {
            "$ref": "#/responses/notFoundError"
          },
          "500": {
            "$ref": "#/responses/internalServerError"
          }
        }
      }
    },
    "/datasources/uid/{datasource_uid}": {
      "get": {
        "description": "If you are running Grafana Enterprise and have Fine-grained access control enabled\nyou need to have a permission with action: `datasources:read` and scopes: `datasources:*`, `datasources:uid:*` and `datasources:uid:kLtEtcRGk` (single data source).",
        "tags": [
          "datasources"
        ],
        "summary": "Get a single data source by UID.",
        "operationId": "getDatasourceByUID",
        "parameters": [
          {
            "type": "string",
            "x-go-name": "DatasourceUID",
            "name": "datasource_uid",
            "in": "path",
            "required": true
          }
        ],
        "responses": {
          "200": {
            "$ref": "#/responses/getDatasourceResponse"
          },
          "400": {
            "$ref": "#/responses/badRequestError"
          },
          "401": {
            "$ref": "#/responses/unauthorisedError"
          },
          "403": {
            "$ref": "#/responses/forbiddenError"
          },
          "404": {
            "$ref": "#/responses/notFoundError"
          },
          "500": {
            "$ref": "#/responses/internalServerError"
          }
        }
      },
      "delete": {
        "description": "If you are running Grafana Enterprise and have Fine-grained access control enabled\nyou need to have a permission with action: `datasources:delete` and scopes: `datasources:*`, `datasources:uid:*` and `datasources:uid:kLtEtcRGk` (single data source).",
        "tags": [
          "datasources"
        ],
        "summary": "Delete an existing data source by UID.",
        "operationId": "deleteDatasourceByUID",
        "parameters": [
          {
            "type": "string",
            "x-go-name": "DatasourceUID",
            "name": "datasource_uid",
            "in": "path",
            "required": true
          }
        ],
        "responses": {
          "200": {
            "$ref": "#/responses/okResponse"
          },
          "401": {
            "$ref": "#/responses/unauthorisedError"
          },
          "403": {
            "$ref": "#/responses/forbiddenError"
          },
          "404": {
            "$ref": "#/responses/notFoundError"
          },
          "500": {
            "$ref": "#/responses/internalServerError"
          }
        }
      }
    },
    "/datasources/{datasource_id}": {
      "get": {
        "description": "If you are running Grafana Enterprise and have Fine-grained access control enabled\nyou need to have a permission with action: `datasources:read` and scopes: `datasources:*`, `datasources:id:*` and `datasources:id:1` (single data source).",
        "tags": [
          "datasources"
        ],
        "summary": "Get a single data source by Id.",
        "operationId": "getDatasourceByID",
        "parameters": [
          {
            "type": "string",
            "x-go-name": "DatasourceID",
            "name": "datasource_id",
            "in": "path",
            "required": true
          }
        ],
        "responses": {
          "200": {
            "$ref": "#/responses/getDatasourceResponse"
          },
          "400": {
            "$ref": "#/responses/badRequestError"
          },
          "401": {
            "$ref": "#/responses/unauthorisedError"
          },
          "403": {
            "$ref": "#/responses/forbiddenError"
          },
          "404": {
            "$ref": "#/responses/notFoundError"
          },
          "500": {
            "$ref": "#/responses/internalServerError"
          }
        }
      },
      "put": {
        "description": "Similar to creating a data source, `password` and `basicAuthPassword` should be defined under\nsecureJsonData in order to be stored securely as an encrypted blob in the database. Then, the\nencrypted fields are listed under secureJsonFields section in the response.\n\nIf you are running Grafana Enterprise and have Fine-grained access control enabled\nyou need to have a permission with action: `datasources:write` and scopes: `datasources:*`, `datasources:id:*` and `datasources:id:1` (single data source).",
        "tags": [
          "datasources"
        ],
        "summary": "Update an existing data source.",
        "operationId": "updateDatasource",
        "parameters": [
          {
            "type": "string",
            "x-go-name": "DatasourceID",
            "name": "datasource_id",
            "in": "path",
            "required": true
          },
          {
            "name": "Body",
            "in": "body",
            "schema": {
              "$ref": "#/definitions/UpdateDataSourceCommand"
            }
          }
        ],
        "responses": {
          "200": {
            "$ref": "#/responses/createOrUpdateDatasourceResponse"
          },
          "401": {
            "$ref": "#/responses/unauthorisedError"
          },
          "403": {
            "$ref": "#/responses/forbiddenError"
          },
          "500": {
            "$ref": "#/responses/internalServerError"
          }
        }
      },
      "delete": {
        "description": "If you are running Grafana Enterprise and have Fine-grained access control enabled\nyou need to have a permission with action: `datasources:delete` and scopes: `datasources:*`, `datasources:id:*` and `datasources:id:1` (single data source).",
        "tags": [
          "datasources"
        ],
        "summary": "Delete an existing data source by id.",
        "operationId": "deleteDatasourceByID",
        "parameters": [
          {
            "type": "string",
            "x-go-name": "DatasourceID",
            "name": "datasource_id",
            "in": "path",
            "required": true
          }
        ],
        "responses": {
          "200": {
            "$ref": "#/responses/okResponse"
          },
          "401": {
            "$ref": "#/responses/unauthorisedError"
          },
          "403": {
            "$ref": "#/responses/forbiddenError"
          },
          "404": {
            "$ref": "#/responses/notFoundError"
          },
          "500": {
            "$ref": "#/responses/internalServerError"
          }
        }
      }
    },
    "/folders": {
      "get": {
        "description": "Returns all folders that the authenticated user has permission to view.",
        "tags": [
          "folders"
        ],
        "summary": "Get all folders.",
        "operationId": "getFolders",
        "parameters": [
          {
            "type": "integer",
            "format": "int64",
            "default": 1000,
            "x-go-name": "Limit",
            "description": "Limit the maximum number of folders to return",
            "name": "limit",
            "in": "query"
          },
          {
            "type": "integer",
            "format": "int64",
            "default": 1,
            "x-go-name": "Page",
            "description": "Page index for starting fetching folders",
            "name": "page",
            "in": "query"
          }
        ],
        "responses": {
          "200": {
            "$ref": "#/responses/getFoldersResponse"
          },
          "401": {
            "$ref": "#/responses/unauthorisedError"
          },
          "403": {
            "$ref": "#/responses/forbiddenError"
          },
          "500": {
            "$ref": "#/responses/internalServerError"
          }
        }
      },
      "post": {
        "tags": [
          "folders"
        ],
        "summary": "Create folder.",
        "operationId": "createFolder",
        "parameters": [
          {
            "x-go-name": "Body",
            "name": "body",
            "in": "body",
            "required": true,
            "schema": {
              "$ref": "#/definitions/CreateFolderCommand"
            }
          }
        ],
        "responses": {
          "200": {
            "$ref": "#/responses/folderResponse"
          },
          "400": {
            "$ref": "#/responses/badRequestError"
          },
          "401": {
            "$ref": "#/responses/unauthorisedError"
          },
          "403": {
            "$ref": "#/responses/forbiddenError"
          },
          "409": {
            "$ref": "#/responses/conflictError"
          },
          "500": {
            "$ref": "#/responses/internalServerError"
          }
        }
      }
    },
    "/folders/id/{folder_id}": {
      "get": {
        "description": "Returns the folder identified by id.",
        "tags": [
          "folders"
        ],
        "summary": "Get folder by id.",
        "operationId": "getFolderByID",
        "parameters": [
          {
            "type": "integer",
            "format": "int64",
            "x-go-name": "FolderID",
            "name": "folder_id",
            "in": "path",
            "required": true
          }
        ],
        "responses": {
          "200": {
            "$ref": "#/responses/folderResponse"
          },
          "401": {
            "$ref": "#/responses/unauthorisedError"
          },
          "403": {
            "$ref": "#/responses/forbiddenError"
          },
          "404": {
            "$ref": "#/responses/notFoundError"
          },
          "500": {
            "$ref": "#/responses/internalServerError"
          }
        }
      }
    },
    "/folders/{folder_uid}": {
      "get": {
        "tags": [
          "folders"
        ],
        "summary": "Get folder by uid.",
        "operationId": "getFolderByUID",
        "parameters": [
          {
            "type": "string",
            "x-go-name": "FolderUID",
            "name": "folder_uid",
            "in": "path",
            "required": true
          }
        ],
        "responses": {
          "200": {
            "description": ""
          },
          "401": {
            "$ref": "#/responses/unauthorisedError"
          },
          "403": {
            "$ref": "#/responses/forbiddenError"
          },
          "404": {
            "$ref": "#/responses/notFoundError"
          },
          "500": {
            "$ref": "#/responses/internalServerError"
          }
        }
      },
      "put": {
        "tags": [
          "folders"
        ],
        "summary": "Update folder.",
        "operationId": "updateFolder",
        "parameters": [
          {
            "type": "string",
            "x-go-name": "FolderUID",
            "name": "folder_uid",
            "in": "path",
            "required": true
          },
          {
            "x-go-name": "Body",
            "description": "To change the unique identifier (uid), provide another one.\nTo overwrite an existing folder with newer version, set `overwrite` to `true`.\nProvide the current version to safelly update the folder: if the provided version differs from the stored one the request will fail, unless `overwrite` is `true`.",
            "name": "body",
            "in": "body",
            "required": true,
            "schema": {
              "$ref": "#/definitions/UpdateFolderCommand"
            }
          }
        ],
        "responses": {
          "200": {
            "$ref": "#/responses/folderResponse"
          },
          "400": {
            "$ref": "#/responses/badRequestError"
          },
          "401": {
            "$ref": "#/responses/unauthorisedError"
          },
          "403": {
            "$ref": "#/responses/forbiddenError"
          },
          "404": {
            "$ref": "#/responses/notFoundError"
          },
          "409": {
            "$ref": "#/responses/conflictError"
          },
          "500": {
            "$ref": "#/responses/internalServerError"
          }
        }
      },
      "delete": {
        "description": "Deletes an existing folder identified by UID along with all dashboards (and their alerts) stored in the folder. This operation cannot be reverted.",
        "tags": [
          "folders"
        ],
        "summary": "Delete folder.",
        "operationId": "deleteFolder",
        "parameters": [
          {
            "type": "string",
            "x-go-name": "FolderUID",
            "name": "folder_uid",
            "in": "path",
            "required": true
          },
          {
            "type": "boolean",
            "default": false,
            "x-go-name": "ForceDeleteRules",
            "description": "If `true` any Grafana 8 Alerts under this folder will be deleted.\nSet to `false` so that the request will fail if the folder contains any Grafana 8 Alerts.",
            "name": "forceDeleteRules",
            "in": "query"
          }
        ],
        "responses": {
          "200": {
            "$ref": "#/responses/deleteFolderResponse"
          },
          "400": {
            "$ref": "#/responses/badRequestError"
          },
          "401": {
            "$ref": "#/responses/unauthorisedError"
          },
          "403": {
            "$ref": "#/responses/forbiddenError"
          },
          "404": {
            "$ref": "#/responses/notFoundError"
          },
          "500": {
            "$ref": "#/responses/internalServerError"
          }
        }
      }
    },
    "/folders/{folder_uid}/permissions": {
      "get": {
        "tags": [
          "folder_permissions"
        ],
        "summary": "Gets all existing permissions for the folder with the given `uid`.",
        "operationId": "getFolderPermissions",
        "parameters": [
          {
            "type": "string",
            "x-go-name": "FolderUID",
            "name": "folder_uid",
            "in": "path",
            "required": true
          }
        ],
        "responses": {
          "200": {
            "$ref": "#/responses/getDashboardPermissionsResponse"
          },
          "401": {
            "$ref": "#/responses/unauthorisedError"
          },
          "403": {
            "$ref": "#/responses/forbiddenError"
          },
          "404": {
            "$ref": "#/responses/notFoundError"
          },
          "500": {
            "$ref": "#/responses/internalServerError"
          }
        }
      },
      "post": {
        "tags": [
          "folder_permissions"
        ],
        "summary": "Updates permissions for a folder. This operation will remove existing permissions if they’re not included in the request.",
        "operationId": "updateFolderPermissions",
        "parameters": [
          {
            "name": "Body",
            "in": "body",
            "required": true,
            "schema": {
              "$ref": "#/definitions/UpdateDashboardAclCommand"
            }
          },
          {
            "type": "string",
            "x-go-name": "FolderUID",
            "name": "folder_uid",
            "in": "path",
            "required": true
          }
        ],
        "responses": {
          "200": {
            "$ref": "#/responses/okResponse"
          },
          "401": {
            "$ref": "#/responses/unauthorisedError"
          },
          "403": {
            "$ref": "#/responses/forbiddenError"
          },
          "404": {
            "$ref": "#/responses/notFoundError"
          },
          "500": {
            "$ref": "#/responses/internalServerError"
          }
        }
      }
    },
    "/search": {
      "get": {
        "tags": [
          "search"
        ],
        "operationId": "search",
        "parameters": [
          {
            "type": "string",
            "x-go-name": "Query",
            "description": "Search Query",
            "name": "query",
            "in": "query"
          },
          {
            "type": "array",
            "items": {
              "type": "string"
            },
            "x-go-name": "Tag",
            "description": "List of tags to search for",
            "name": "tag",
            "in": "query"
          },
          {
            "enum": [
              "dash-folder",
              "dash-db"
            ],
            "type": "string",
            "x-go-name": "Type",
            "description": "Type to search for, dash-folder or dash-db",
            "name": "type",
            "in": "query"
          },
          {
            "type": "array",
            "items": {
              "type": "integer",
              "format": "int64"
            },
            "x-go-name": "DashboardIds",
            "description": "List of dashboard id’s to search for",
            "name": "dashboardIds",
            "in": "query"
          },
          {
            "type": "array",
            "items": {
              "type": "integer",
              "format": "int64"
            },
            "x-go-name": "FolderIds",
            "description": "List of folder id’s to search in for dashboards",
            "name": "folderIds",
            "in": "query"
          },
          {
            "type": "boolean",
            "x-go-name": "Starred",
            "description": "Flag indicating if only starred Dashboards should be returned",
            "name": "starred",
            "in": "query"
          },
          {
            "type": "integer",
            "format": "int64",
            "x-go-name": "Limit",
            "description": "Limit the number of returned results (max 5000)",
            "name": "limit",
            "in": "query"
          },
          {
            "type": "integer",
            "format": "int64",
            "x-go-name": "Page",
            "description": "Use this parameter to access hits beyond limit. Numbering starts at 1. limit param acts as page size. Only available in Grafana v6.2+.",
            "name": "page",
            "in": "query"
          },
          {
            "enum": [
              "Edit",
              "View"
            ],
            "type": "string",
            "default": "View",
            "x-go-name": "Permission",
            "description": "Set to `Edit` to return dashboards/folders that the user can edit",
            "name": "permission",
            "in": "query"
          },
          {
            "enum": [
              "alpha-asc",
              "alpha-desc"
            ],
            "type": "string",
            "default": "alpha-asc",
            "x-go-name": "Sort",
            "description": "Sort method; for listing all the possible sort methods use the search sorting endpoint.",
            "name": "sort",
            "in": "query"
          }
        ],
        "responses": {
          "200": {
            "$ref": "#/responses/searchResponse"
          },
          "401": {
            "$ref": "#/responses/unauthorisedError"
          },
          "422": {
            "$ref": "#/responses/unprocessableEntityError"
          },
          "500": {
            "$ref": "#/responses/internalServerError"
          }
        }
      }
    },
    "/search/sorting": {
      "get": {
        "description": "List search sorting options",
        "tags": [
          "search"
        ],
        "operationId": "searchSorting",
        "responses": {
          "200": {
            "$ref": "#/responses/searchSortingResponse"
          },
          "401": {
            "$ref": "#/responses/unauthorisedError"
          }
        }
      }
    },
    "/snapshot/shared-options": {
      "get": {
        "tags": [
          "snapshot"
        ],
        "summary": "Get snapshot sharing settings.",
        "operationId": "getSnapshotSharingOptions",
        "responses": {
          "200": {
            "$ref": "#/responses/getSnapshotSharingOptionsResponse"
          },
          "401": {
            "$ref": "#/responses/unauthorisedError"
          }
        }
      }
    },
    "/snapshots": {
      "post": {
        "description": "Snapshot public mode should be enabled or authentication is required.",
        "tags": [
          "snapshot"
        ],
        "summary": "When creating a snapshot using the API, you have to provide the full dashboard payload including the snapshot data. This endpoint is designed for the Grafana UI.",
        "operationId": "createSnapshot",
        "parameters": [
          {
            "x-go-name": "Body",
            "name": "body",
            "in": "body",
            "schema": {
              "$ref": "#/definitions/CreateDashboardSnapshotCommand"
            }
          }
        ],
        "responses": {
          "200": {
            "$ref": "#/responses/createSnapshotResponse"
          },
          "401": {
            "$ref": "#/responses/unauthorisedError"
          },
          "403": {
            "$ref": "#/responses/forbiddenError"
          },
          "500": {
            "$ref": "#/responses/internalServerError"
          }
        }
      }
    },
    "/snapshots-delete/{deleteKey}": {
      "get": {
        "description": "Snapshot public mode should be enabled or authentication is required.",
        "tags": [
          "snapshot"
        ],
        "summary": "Delete Snapshot by deleteKey.",
        "operationId": "deleteSnapshotByDeleteKey",
        "parameters": [
          {
            "type": "string",
            "x-go-name": "DeleteKey",
            "name": "deleteKey",
            "in": "path",
            "required": true
          }
        ],
        "responses": {
          "200": {
            "$ref": "#/responses/okResponse"
          },
          "401": {
            "$ref": "#/responses/unauthorisedError"
          },
          "403": {
            "$ref": "#/responses/forbiddenError"
          },
          "404": {
            "$ref": "#/responses/notFoundError"
          },
          "500": {
            "$ref": "#/responses/internalServerError"
          }
        }
      }
    },
    "/snapshots/{key}": {
      "get": {
        "tags": [
          "snapshot"
        ],
        "summary": "Get Snapshot by Key.",
        "operationId": "getSnapshotByKey",
        "parameters": [
          {
            "type": "string",
            "x-go-name": "Key",
            "name": "key",
            "in": "path",
            "required": true
          }
        ],
        "responses": {
          "200": {
            "$ref": "#/responses/snapshotResponse"
          },
          "404": {
            "$ref": "#/responses/notFoundError"
          },
          "500": {
            "$ref": "#/responses/internalServerError"
          }
        }
      },
      "delete": {
        "tags": [
          "snapshot"
        ],
        "summary": "Delete Snapshot by Key.",
        "operationId": "deleteSnapshotByKey",
        "parameters": [
          {
            "type": "string",
            "x-go-name": "Key",
            "name": "key",
            "in": "path",
            "required": true
          }
        ],
        "responses": {
          "200": {
            "$ref": "#/responses/okResponse"
          },
          "403": {
            "$ref": "#/responses/forbiddenError"
          },
          "404": {
            "$ref": "#/responses/notFoundError"
          },
          "500": {
            "$ref": "#/responses/internalServerError"
          }
        }
      }
    },
    "/tsdb/query": {
      "post": {
        "description": "Queries a data source having backend implementation.\n\nMost of Grafana’s builtin data sources have backend implementation.",
        "tags": [
          "datasources"
        ],
        "summary": "Query metrics.",
        "operationId": "queryDatasource",
        "parameters": [
          {
            "name": "Body",
            "in": "body",
            "schema": {
              "$ref": "#/definitions/MetricRequest"
            }
          }
        ],
        "responses": {
          "200": {
            "$ref": "#/responses/queryDatasourceResponse"
          },
          "400": {
            "$ref": "#/responses/badRequestError"
          },
          "401": {
            "$ref": "#/responses/unauthorisedError"
          },
          "403": {
            "$ref": "#/responses/forbiddenError"
          },
          "404": {
            "$ref": "#/responses/notFoundError"
          },
          "500": {
            "$ref": "#/responses/internalServerError"
          }
        }
      }
    },
<<<<<<< HEAD
    "/users": {
      "get": {
        "description": "Returns all users that the authenticated user has permission to view, admin permission required.",
        "tags": [
          "users"
        ],
        "summary": "Get users.",
        "operationId": "searchUsers",
        "parameters": [
          {
            "type": "integer",
            "format": "int64",
            "default": 1000,
            "x-go-name": "Limit",
            "description": "Limit the maximum number of users to return per page",
            "name": "perpage",
            "in": "query"
          },
          {
            "type": "integer",
            "format": "int64",
            "default": 1,
            "x-go-name": "Page",
            "description": "Page index for starting fetching users",
            "name": "page",
            "in": "query"
          }
        ],
        "responses": {
          "200": {
            "$ref": "#/responses/searchUsersResponse"
          },
          "401": {
            "$ref": "#/responses/unauthorisedError"
          },
          "403": {
            "$ref": "#/responses/forbiddenError"
          },
          "500": {
            "$ref": "#/responses/internalServerError"
          }
        }
      }
    },
    "/users/lookup": {
      "get": {
        "tags": [
          "users"
        ],
        "summary": "Get user by login or email.",
        "operationId": "getUserByLoginOrEmail",
        "parameters": [
          {
            "type": "string",
            "x-go-name": "LoginOrEmail",
            "description": "loginOrEmail of the user",
            "name": "loginOrEmail",
            "in": "query",
            "required": true
          }
        ],
        "responses": {
          "200": {
            "$ref": "#/responses/userResponse"
          },
          "401": {
            "$ref": "#/responses/unauthorisedError"
          },
          "403": {
            "$ref": "#/responses/forbiddenError"
          },
          "404": {
            "$ref": "#/responses/notFoundError"
          },
          "500": {
            "$ref": "#/responses/internalServerError"
          }
        }
      }
    },
    "/users/search": {
      "get": {
        "tags": [
          "users"
        ],
        "summary": "Get users with paging.",
        "operationId": "searchUsersWithPaging",
        "parameters": [
          {
            "type": "integer",
            "format": "int64",
            "default": 1000,
            "x-go-name": "Limit",
            "description": "Limit the maximum number of users to return per page",
            "name": "perpage",
            "in": "query"
          },
          {
            "type": "integer",
            "format": "int64",
            "default": 1,
            "x-go-name": "Page",
            "description": "Page index for starting fetching users",
            "name": "page",
            "in": "query"
          },
          {
            "type": "string",
            "x-go-name": "Query",
            "description": "Query allows return results where the query value is contained in one of the name, login or email fields. Query values with spaces need to be URL encoded e.g. query=Jane%20Doe",
            "name": "query",
            "in": "query"
          }
        ],
        "responses": {
          "200": {
            "$ref": "#/responses/searchUsersResponse"
=======
    "/user/preferences": {
      "get": {
        "tags": [
          "user_preferences"
        ],
        "summary": "Get user preferences.",
        "operationId": "getUserPreferences",
        "responses": {
          "200": {
            "$ref": "#/responses/getUserPreferencesResponse"
>>>>>>> b5ce2e23
          },
          "401": {
            "$ref": "#/responses/unauthorisedError"
          },
<<<<<<< HEAD
          "403": {
            "$ref": "#/responses/forbiddenError"
          },
          "404": {
            "$ref": "#/responses/notFoundError"
          },
          "500": {
            "$ref": "#/responses/internalServerError"
          }
        }
      }
    },
    "/users/{user_id}": {
      "get": {
        "tags": [
          "users"
        ],
        "summary": "Get user by id.",
        "operationId": "getUserByID",
        "parameters": [
          {
            "type": "integer",
            "format": "int64",
            "x-go-name": "FolderID",
            "name": "user_id",
            "in": "path",
            "required": true
          }
        ],
        "responses": {
          "200": {
            "$ref": "#/responses/userResponse"
          },
          "401": {
            "$ref": "#/responses/unauthorisedError"
          },
          "403": {
            "$ref": "#/responses/forbiddenError"
          },
          "404": {
            "$ref": "#/responses/notFoundError"
          },
=======
>>>>>>> b5ce2e23
          "500": {
            "$ref": "#/responses/internalServerError"
          }
        }
      },
      "put": {
<<<<<<< HEAD
        "description": "Update the user identified by id.",
        "tags": [
          "users"
        ],
        "summary": "Update user.",
        "operationId": "updateUser",
        "parameters": [
          {
            "type": "integer",
            "format": "int64",
            "x-go-name": "FolderID",
            "name": "user_id",
            "in": "path",
            "required": true
          },
          {
            "x-go-name": "Body",
            "description": "To change the email, name, login, theme, provide another one.",
            "name": "body",
            "in": "body",
            "required": true,
            "schema": {
              "$ref": "#/definitions/UpdateUserCommand"
=======
        "description": "Omitting a key (`theme`, `homeDashboardId`, `timezone`) will cause the current value to be replaced with the system default value.",
        "tags": [
          "user_preferences"
        ],
        "summary": "Update user preferences.",
        "operationId": "updateUserPreferences",
        "parameters": [
          {
            "x-go-name": "Body",
            "name": "body",
            "in": "body",
            "schema": {
              "$ref": "#/definitions/UpdatePrefsCmd"
>>>>>>> b5ce2e23
            }
          }
        ],
        "responses": {
          "200": {
<<<<<<< HEAD
            "$ref": "#/responses/userResponse"
          },
          "401": {
            "$ref": "#/responses/unauthorisedError"
          },
          "403": {
            "$ref": "#/responses/forbiddenError"
          },
          "404": {
            "$ref": "#/responses/notFoundError"
          },
          "500": {
            "$ref": "#/responses/internalServerError"
          }
        }
      }
    },
    "/users/{user_id}/orgs": {
      "get": {
        "description": "Get organizations for user identified by id.",
        "tags": [
          "users"
        ],
        "summary": "Get organizations for user.",
        "operationId": "getUserOrgList",
        "parameters": [
          {
            "type": "integer",
            "format": "int64",
            "x-go-name": "FolderID",
            "name": "user_id",
            "in": "path",
            "required": true
          }
        ],
        "responses": {
          "200": {
            "$ref": "#/responses/getUserOrgListResponse"
=======
            "$ref": "#/responses/okResponse"
          },
          "400": {
            "$ref": "#/responses/badRequestError"
>>>>>>> b5ce2e23
          },
          "401": {
            "$ref": "#/responses/unauthorisedError"
          },
<<<<<<< HEAD
          "403": {
            "$ref": "#/responses/forbiddenError"
          },
          "404": {
            "$ref": "#/responses/notFoundError"
          },
          "500": {
            "$ref": "#/responses/internalServerError"
          }
        }
      }
    },
    "/users/{user_id}/teams": {
      "get": {
        "description": "Get teams for user identified by id.",
        "tags": [
          "users"
        ],
        "summary": "Get teams for user.",
        "operationId": "getUserTeams",
        "parameters": [
          {
            "type": "integer",
            "format": "int64",
            "x-go-name": "FolderID",
            "name": "user_id",
            "in": "path",
            "required": true
          }
        ],
        "responses": {
          "200": {
            "$ref": "#/responses/getUserTeamsResponse"
          },
          "401": {
            "$ref": "#/responses/unauthorisedError"
          },
          "403": {
            "$ref": "#/responses/forbiddenError"
          },
          "404": {
            "$ref": "#/responses/notFoundError"
          },
=======
>>>>>>> b5ce2e23
          "500": {
            "$ref": "#/responses/internalServerError"
          }
        }
      }
    }
  },
  "definitions": {
    "AddApiKeyCommand": {
      "description": "COMMANDS",
      "type": "object",
      "properties": {
        "name": {
          "type": "string",
          "x-go-name": "Name"
        },
        "role": {
          "$ref": "#/definitions/RoleType"
        },
        "secondsToLive": {
          "type": "integer",
          "format": "int64",
          "x-go-name": "SecondsToLive"
        }
      },
      "x-go-package": "github.com/grafana/grafana/pkg/models"
    },
    "AddDataSourceCommand": {
      "description": "Also acts as api DTO",
      "type": "object",
      "properties": {
        "Result": {
          "$ref": "#/definitions/DataSource"
        },
        "access": {
          "$ref": "#/definitions/DsAccess"
        },
        "basicAuth": {
          "type": "boolean",
          "x-go-name": "BasicAuth"
        },
        "basicAuthPassword": {
          "type": "string",
          "x-go-name": "BasicAuthPassword"
        },
        "basicAuthUser": {
          "type": "string",
          "x-go-name": "BasicAuthUser"
        },
        "database": {
          "type": "string",
          "x-go-name": "Database"
        },
        "isDefault": {
          "type": "boolean",
          "x-go-name": "IsDefault"
        },
        "jsonData": {
          "$ref": "#/definitions/Json"
        },
        "name": {
          "type": "string",
          "x-go-name": "Name"
        },
        "password": {
          "type": "string",
          "x-go-name": "Password"
        },
        "secureJsonData": {
          "type": "object",
          "additionalProperties": {
            "type": "string"
          },
          "x-go-name": "SecureJsonData"
        },
        "type": {
          "type": "string",
          "x-go-name": "Type"
        },
        "uid": {
          "type": "string",
          "x-go-name": "Uid"
        },
        "url": {
          "type": "string",
          "x-go-name": "Url"
        },
        "user": {
          "type": "string",
          "x-go-name": "User"
        },
        "withCredentials": {
          "type": "boolean",
          "x-go-name": "WithCredentials"
        }
      },
      "x-go-package": "github.com/grafana/grafana/pkg/models"
    },
    "ApiKeyDTO": {
      "type": "object",
      "properties": {
        "expiration": {
          "type": "string",
          "format": "date-time",
          "x-go-name": "Expiration"
        },
        "id": {
          "type": "integer",
          "format": "int64",
          "x-go-name": "Id"
        },
        "name": {
          "type": "string",
          "x-go-name": "Name"
        },
        "role": {
          "$ref": "#/definitions/RoleType"
        }
      },
      "x-go-package": "github.com/grafana/grafana/pkg/models"
    },
    "CalculateDiffTarget": {
      "type": "object",
      "properties": {
        "dashboardId": {
          "type": "integer",
          "format": "int64",
          "x-go-name": "DashboardId"
        },
        "unsavedDashboard": {
          "$ref": "#/definitions/Json"
        },
        "version": {
          "type": "integer",
          "format": "int64",
          "x-go-name": "Version"
        }
      },
      "x-go-package": "github.com/grafana/grafana/pkg/api/dtos"
    },
    "CreateDashboardSnapshotCommand": {
      "description": "CreateDashboardSnapshotCommand is same as models.CreateDashboardSnapshotCommand but with swagger annotations",
      "type": "object",
      "required": [
        "dashboard"
      ],
      "properties": {
        "dashboard": {
          "$ref": "#/definitions/Json"
        },
        "deleteKey": {
          "description": "Unique key used to delete the snapshot. It is different from the `key` so that only the creator can delete the snapshot. Required if `external` is `true`.",
          "type": "string",
          "x-go-name": "DeleteKey"
        },
        "expires": {
          "description": "When the snapshot should expire in seconds in seconds. Default is never to expire.",
          "type": "integer",
          "format": "int64",
          "default": 0,
          "x-go-name": "Expires"
        },
        "external": {
          "description": "Save the snapshot on an external server rather than locally.",
          "type": "boolean",
          "default": false,
          "x-go-name": "External"
        },
        "key": {
          "description": "Define the unique key. Required if `external` is `true`.",
          "type": "string",
          "x-go-name": "Key"
        },
        "name": {
          "description": "Snapshot name",
          "type": "string",
          "x-go-name": "Name"
        }
      },
      "x-go-package": "github.com/grafana/grafana/pkg/api/docs/definitions"
    },
    "CreateFolderCommand": {
      "type": "object",
      "properties": {
        "Result": {
          "$ref": "#/definitions/Folder"
        },
        "title": {
          "type": "string",
          "x-go-name": "Title"
        },
        "uid": {
          "type": "string",
          "x-go-name": "Uid"
        }
      },
      "x-go-package": "github.com/grafana/grafana/pkg/models"
    },
    "Dashboard": {
      "description": "Dashboard model",
      "type": "object",
      "properties": {
        "Created": {
          "type": "string",
          "format": "date-time"
        },
        "CreatedBy": {
          "type": "integer",
          "format": "int64"
        },
        "Data": {
          "$ref": "#/definitions/Json"
        },
        "FolderId": {
          "type": "integer",
          "format": "int64"
        },
        "GnetId": {
          "type": "integer",
          "format": "int64"
        },
        "HasAcl": {
          "type": "boolean"
        },
        "Id": {
          "type": "integer",
          "format": "int64"
        },
        "IsFolder": {
          "type": "boolean"
        },
        "OrgId": {
          "type": "integer",
          "format": "int64"
        },
        "PluginId": {
          "type": "string"
        },
        "Slug": {
          "type": "string"
        },
        "Title": {
          "type": "string"
        },
        "Uid": {
          "type": "string"
        },
        "Updated": {
          "type": "string",
          "format": "date-time"
        },
        "UpdatedBy": {
          "type": "integer",
          "format": "int64"
        },
        "Version": {
          "type": "integer",
          "format": "int64"
        }
      },
      "x-go-package": "github.com/grafana/grafana/pkg/models"
    },
    "DashboardAclInfoDTO": {
      "type": "object",
      "properties": {
        "created": {
          "type": "string",
          "format": "date-time",
          "x-go-name": "Created"
        },
        "dashboardId": {
          "type": "integer",
          "format": "int64",
          "x-go-name": "DashboardId"
        },
        "folderId": {
          "type": "integer",
          "format": "int64",
          "x-go-name": "FolderId"
        },
        "inherited": {
          "type": "boolean",
          "x-go-name": "Inherited"
        },
        "isFolder": {
          "type": "boolean",
          "x-go-name": "IsFolder"
        },
        "permission": {
          "$ref": "#/definitions/PermissionType"
        },
        "permissionName": {
          "type": "string",
          "x-go-name": "PermissionName"
        },
        "role": {
          "$ref": "#/definitions/RoleType"
        },
        "slug": {
          "type": "string",
          "x-go-name": "Slug"
        },
        "team": {
          "type": "string",
          "x-go-name": "Team"
        },
        "teamAvatarUrl": {
          "type": "string",
          "x-go-name": "TeamAvatarUrl"
        },
        "teamEmail": {
          "type": "string",
          "x-go-name": "TeamEmail"
        },
        "teamId": {
          "type": "integer",
          "format": "int64",
          "x-go-name": "TeamId"
        },
        "title": {
          "type": "string",
          "x-go-name": "Title"
        },
        "uid": {
          "type": "string",
          "x-go-name": "Uid"
        },
        "updated": {
          "type": "string",
          "format": "date-time",
          "x-go-name": "Updated"
        },
        "url": {
          "type": "string",
          "x-go-name": "Url"
        },
        "userAvatarUrl": {
          "type": "string",
          "x-go-name": "UserAvatarUrl"
        },
        "userEmail": {
          "type": "string",
          "x-go-name": "UserEmail"
        },
        "userId": {
          "type": "integer",
          "format": "int64",
          "x-go-name": "UserId"
        },
        "userLogin": {
          "type": "string",
          "x-go-name": "UserLogin"
        }
      },
      "x-go-package": "github.com/grafana/grafana/pkg/models"
    },
    "DashboardAclUpdateItem": {
      "description": "DashboardAclUpdateItem is same as dtos.DashboardAclUpdateItem but with swagger annotations",
      "type": "object",
      "properties": {
        "permission": {
          "description": "Permission level\nDescription:\n`1` - View\n`2` - Edit\n`4` - Admin",
          "type": "integer",
          "format": "int64",
          "enum": [
            1,
            2,
            4
          ],
          "x-go-name": "Permission"
        },
        "role": {
          "$ref": "#/definitions/RoleType"
        },
        "teamId": {
          "type": "integer",
          "format": "int64",
          "x-go-name": "TeamID"
        },
        "userId": {
          "type": "integer",
          "format": "int64",
          "x-go-name": "UserID"
        }
      },
      "x-go-package": "github.com/grafana/grafana/pkg/api/docs/definitions"
    },
    "DashboardFullWithMeta": {
      "type": "object",
      "properties": {
        "dashboard": {
          "$ref": "#/definitions/Json"
        },
        "meta": {
          "$ref": "#/definitions/DashboardMeta"
        }
      },
      "x-go-package": "github.com/grafana/grafana/pkg/api/dtos"
    },
    "DashboardMeta": {
      "type": "object",
      "properties": {
        "canAdmin": {
          "type": "boolean",
          "x-go-name": "CanAdmin"
        },
        "canEdit": {
          "type": "boolean",
          "x-go-name": "CanEdit"
        },
        "canSave": {
          "type": "boolean",
          "x-go-name": "CanSave"
        },
        "canStar": {
          "type": "boolean",
          "x-go-name": "CanStar"
        },
        "created": {
          "type": "string",
          "format": "date-time",
          "x-go-name": "Created"
        },
        "createdBy": {
          "type": "string",
          "x-go-name": "CreatedBy"
        },
        "expires": {
          "type": "string",
          "format": "date-time",
          "x-go-name": "Expires"
        },
        "folderId": {
          "type": "integer",
          "format": "int64",
          "x-go-name": "FolderId"
        },
        "folderTitle": {
          "type": "string",
          "x-go-name": "FolderTitle"
        },
        "folderUid": {
          "type": "string",
          "x-go-name": "FolderUid"
        },
        "folderUrl": {
          "type": "string",
          "x-go-name": "FolderUrl"
        },
        "hasAcl": {
          "type": "boolean",
          "x-go-name": "HasAcl"
        },
        "isFolder": {
          "type": "boolean",
          "x-go-name": "IsFolder"
        },
        "isHome": {
          "type": "boolean",
          "x-go-name": "IsHome"
        },
        "isSnapshot": {
          "type": "boolean",
          "x-go-name": "IsSnapshot"
        },
        "isStarred": {
          "type": "boolean",
          "x-go-name": "IsStarred"
        },
        "provisioned": {
          "type": "boolean",
          "x-go-name": "Provisioned"
        },
        "provisionedExternalId": {
          "type": "string",
          "x-go-name": "ProvisionedExternalId"
        },
        "slug": {
          "type": "string",
          "x-go-name": "Slug"
        },
        "type": {
          "type": "string",
          "x-go-name": "Type"
        },
        "updated": {
          "type": "string",
          "format": "date-time",
          "x-go-name": "Updated"
        },
        "updatedBy": {
          "type": "string",
          "x-go-name": "UpdatedBy"
        },
        "url": {
          "type": "string",
          "x-go-name": "Url"
        },
        "version": {
          "type": "integer",
          "format": "int64",
          "x-go-name": "Version"
        }
      },
      "x-go-package": "github.com/grafana/grafana/pkg/api/dtos"
    },
    "DashboardRedirect": {
      "type": "object",
      "properties": {
        "redirectUri": {
          "type": "string",
          "x-go-name": "RedirectUri"
        }
      },
      "x-go-package": "github.com/grafana/grafana/pkg/api/dtos"
    },
    "DashboardSnapshotDTO": {
      "description": "DashboardSnapshotDTO without dashboard map",
      "type": "object",
      "properties": {
        "created": {
          "type": "string",
          "format": "date-time",
          "x-go-name": "Created"
        },
        "expires": {
          "type": "string",
          "format": "date-time",
          "x-go-name": "Expires"
        },
        "external": {
          "type": "boolean",
          "x-go-name": "External"
        },
        "externalUrl": {
          "type": "string",
          "x-go-name": "ExternalUrl"
        },
        "id": {
          "type": "integer",
          "format": "int64",
          "x-go-name": "Id"
        },
        "key": {
          "type": "string",
          "x-go-name": "Key"
        },
        "name": {
          "type": "string",
          "x-go-name": "Name"
        },
        "orgId": {
          "type": "integer",
          "format": "int64",
          "x-go-name": "OrgId"
        },
        "updated": {
          "type": "string",
          "format": "date-time",
          "x-go-name": "Updated"
        },
        "userId": {
          "type": "integer",
          "format": "int64",
          "x-go-name": "UserId"
        }
      },
      "x-go-package": "github.com/grafana/grafana/pkg/models"
    },
    "DashboardTagCloudItem": {
      "type": "object",
      "properties": {
        "count": {
          "type": "integer",
          "format": "int64",
          "x-go-name": "Count"
        },
        "term": {
          "type": "string",
          "x-go-name": "Term"
        }
      },
      "x-go-package": "github.com/grafana/grafana/pkg/models"
    },
    "DashboardVersionDTO": {
      "description": "DashboardVersionDTO represents a dashboard version, without the dashboard\nmap.",
      "type": "object",
      "properties": {
        "created": {
          "type": "string",
          "format": "date-time",
          "x-go-name": "Created"
        },
        "createdBy": {
          "type": "string",
          "x-go-name": "CreatedBy"
        },
        "dashboardId": {
          "type": "integer",
          "format": "int64",
          "x-go-name": "DashboardId"
        },
        "id": {
          "type": "integer",
          "format": "int64",
          "x-go-name": "Id"
        },
        "message": {
          "type": "string",
          "x-go-name": "Message"
        },
        "parentVersion": {
          "type": "integer",
          "format": "int64",
          "x-go-name": "ParentVersion"
        },
        "restoredFrom": {
          "type": "integer",
          "format": "int64",
          "x-go-name": "RestoredFrom"
        },
        "version": {
          "type": "integer",
          "format": "int64",
          "x-go-name": "Version"
        }
      },
      "x-go-package": "github.com/grafana/grafana/pkg/models"
    },
    "DashboardVersionMeta": {
      "description": "DashboardVersionMeta extends the dashboard version model with the names\nassociated with the UserIds, overriding the field with the same name from\nthe DashboardVersion model.",
      "type": "object",
      "properties": {
        "created": {
          "type": "string",
          "format": "date-time",
          "x-go-name": "Created"
        },
        "createdBy": {
          "type": "string",
          "x-go-name": "CreatedBy"
        },
        "dashboardId": {
          "type": "integer",
          "format": "int64",
          "x-go-name": "DashboardId"
        },
        "data": {
          "$ref": "#/definitions/Json"
        },
        "id": {
          "type": "integer",
          "format": "int64",
          "x-go-name": "Id"
        },
        "message": {
          "type": "string",
          "x-go-name": "Message"
        },
        "parentVersion": {
          "type": "integer",
          "format": "int64",
          "x-go-name": "ParentVersion"
        },
        "restoredFrom": {
          "type": "integer",
          "format": "int64",
          "x-go-name": "RestoredFrom"
        },
        "version": {
          "type": "integer",
          "format": "int64",
          "x-go-name": "Version"
        }
      },
      "x-go-package": "github.com/grafana/grafana/pkg/models"
    },
    "DataFrames": {
      "description": "See NewDecodedDataFrames and NewEncodedDataFrames for more information.",
      "type": "object",
      "title": "DataFrames is an interface for retrieving encoded and decoded data frames.",
      "x-go-package": "github.com/grafana/grafana/pkg/plugins"
    },
    "DataQueryResult": {
      "description": "Deprecated: DataQueryResult should use backend.QueryDataResponse",
      "type": "object",
      "properties": {
        "dataframes": {
          "$ref": "#/definitions/DataFrames"
        },
        "error": {
          "type": "string",
          "x-go-name": "ErrorString"
        },
        "meta": {
          "$ref": "#/definitions/Json"
        },
        "refId": {
          "type": "string",
          "x-go-name": "RefID"
        },
        "series": {
          "$ref": "#/definitions/DataTimeSeriesSlice"
        },
        "tables": {
          "type": "array",
          "items": {
            "$ref": "#/definitions/DataTable"
          },
          "x-go-name": "Tables"
        }
      },
      "x-go-package": "github.com/grafana/grafana/pkg/plugins"
    },
    "DataResponse": {
      "description": "Deprecated: DataResponse -- this structure is deprecated, all new work should use backend.QueryDataResponse",
      "type": "object",
      "properties": {
        "message": {
          "type": "string",
          "x-go-name": "Message"
        },
        "results": {
          "type": "object",
          "additionalProperties": {
            "$ref": "#/definitions/DataQueryResult"
          },
          "x-go-name": "Results"
        }
      },
      "x-go-package": "github.com/grafana/grafana/pkg/plugins"
    },
    "DataRowValues": {
      "type": "array",
      "items": {
        "type": "object"
      },
      "x-go-package": "github.com/grafana/grafana/pkg/plugins"
    },
    "DataSource": {
      "type": "object",
      "properties": {
        "access": {
          "$ref": "#/definitions/DsAccess"
        },
        "basicAuth": {
          "type": "boolean",
          "x-go-name": "BasicAuth"
        },
        "basicAuthPassword": {
          "type": "string",
          "x-go-name": "BasicAuthPassword"
        },
        "basicAuthUser": {
          "type": "string",
          "x-go-name": "BasicAuthUser"
        },
        "database": {
          "type": "string",
          "x-go-name": "Database"
        },
        "id": {
          "type": "integer",
          "format": "int64",
          "x-go-name": "Id"
        },
        "isDefault": {
          "type": "boolean",
          "x-go-name": "IsDefault"
        },
        "jsonData": {
          "$ref": "#/definitions/Json"
        },
        "name": {
          "type": "string",
          "x-go-name": "Name"
        },
        "orgId": {
          "type": "integer",
          "format": "int64",
          "x-go-name": "OrgId"
        },
        "password": {
          "type": "string",
          "x-go-name": "Password"
        },
        "readOnly": {
          "type": "boolean",
          "x-go-name": "ReadOnly"
        },
        "secureJsonFields": {
          "type": "object",
          "additionalProperties": {
            "type": "boolean"
          },
          "x-go-name": "SecureJsonFields"
        },
        "type": {
          "type": "string",
          "x-go-name": "Type"
        },
        "typeLogoUrl": {
          "type": "string",
          "x-go-name": "TypeLogoUrl"
        },
        "uid": {
          "type": "string",
          "x-go-name": "UID"
        },
        "url": {
          "type": "string",
          "x-go-name": "Url"
        },
        "user": {
          "type": "string",
          "x-go-name": "User"
        },
        "version": {
          "type": "integer",
          "format": "int64",
          "x-go-name": "Version"
        },
        "withCredentials": {
          "type": "boolean",
          "x-go-name": "WithCredentials"
        }
      },
      "x-go-package": "github.com/grafana/grafana/pkg/api/dtos"
    },
    "DataSourceList": {
      "type": "array",
      "items": {
        "$ref": "#/definitions/DataSourceListItemDTO"
      },
      "x-go-package": "github.com/grafana/grafana/pkg/api/dtos"
    },
    "DataSourceListItemDTO": {
      "type": "object",
      "properties": {
        "access": {
          "$ref": "#/definitions/DsAccess"
        },
        "basicAuth": {
          "type": "boolean",
          "x-go-name": "BasicAuth"
        },
        "database": {
          "type": "string",
          "x-go-name": "Database"
        },
        "id": {
          "type": "integer",
          "format": "int64",
          "x-go-name": "Id"
        },
        "isDefault": {
          "type": "boolean",
          "x-go-name": "IsDefault"
        },
        "jsonData": {
          "$ref": "#/definitions/Json"
        },
        "name": {
          "type": "string",
          "x-go-name": "Name"
        },
        "orgId": {
          "type": "integer",
          "format": "int64",
          "x-go-name": "OrgId"
        },
        "password": {
          "type": "string",
          "x-go-name": "Password"
        },
        "readOnly": {
          "type": "boolean",
          "x-go-name": "ReadOnly"
        },
        "type": {
          "type": "string",
          "x-go-name": "Type"
        },
        "typeLogoUrl": {
          "type": "string",
          "x-go-name": "TypeLogoUrl"
        },
        "typeName": {
          "type": "string",
          "x-go-name": "TypeName"
        },
        "uid": {
          "type": "string",
          "x-go-name": "UID"
        },
        "url": {
          "type": "string",
          "x-go-name": "Url"
        },
        "user": {
          "type": "string",
          "x-go-name": "User"
        }
      },
      "x-go-package": "github.com/grafana/grafana/pkg/api/dtos"
    },
    "DataTable": {
      "type": "object",
      "properties": {
        "columns": {
          "type": "array",
          "items": {
            "$ref": "#/definitions/DataTableColumn"
          },
          "x-go-name": "Columns"
        },
        "rows": {
          "type": "array",
          "items": {
            "$ref": "#/definitions/DataRowValues"
          },
          "x-go-name": "Rows"
        }
      },
      "x-go-package": "github.com/grafana/grafana/pkg/plugins"
    },
    "DataTableColumn": {
      "type": "object",
      "properties": {
        "text": {
          "type": "string",
          "x-go-name": "Text"
        }
      },
      "x-go-package": "github.com/grafana/grafana/pkg/plugins"
    },
    "DataTimePoint": {
      "type": "array",
      "items": {
        "$ref": "#/definitions/Float"
      },
      "x-go-package": "github.com/grafana/grafana/pkg/plugins"
    },
    "DataTimeSeries": {
      "description": "DataTimeSeries -- this structure is deprecated, all new work should use DataFrames from the SDK",
      "type": "object",
      "properties": {
        "name": {
          "type": "string",
          "x-go-name": "Name"
        },
        "points": {
          "$ref": "#/definitions/DataTimeSeriesPoints"
        },
        "tags": {
          "type": "object",
          "additionalProperties": {
            "type": "string"
          },
          "x-go-name": "Tags"
        }
      },
      "x-go-package": "github.com/grafana/grafana/pkg/plugins"
    },
    "DataTimeSeriesPoints": {
      "type": "array",
      "items": {
        "$ref": "#/definitions/DataTimePoint"
      },
      "x-go-package": "github.com/grafana/grafana/pkg/plugins"
    },
    "DataTimeSeriesSlice": {
      "type": "array",
      "items": {
        "$ref": "#/definitions/DataTimeSeries"
      },
      "x-go-package": "github.com/grafana/grafana/pkg/plugins"
    },
    "DsAccess": {
      "type": "string",
      "x-go-package": "github.com/grafana/grafana/pkg/models"
    },
    "ErrorResponseBody": {
      "type": "object",
      "required": [
        "message"
      ],
      "properties": {
        "error": {
          "description": "Error An optional detailed description of the actual error. Only included if running in developer mode.",
          "type": "string",
          "x-go-name": "Error"
        },
        "message": {
          "description": "a human readable version of the error",
          "type": "string",
          "x-go-name": "Message"
        },
        "status": {
          "description": "Status An optional status to denote the cause of the error.\n\nFor example, a 412 Precondition Failed error may include additional information of why that error happened.",
          "type": "string",
          "x-go-name": "Status"
        }
      },
      "x-go-package": "github.com/grafana/grafana/pkg/api/docs/definitions"
    },
    "Float": {
      "description": "It does not consider zero values to be null.\nIt will decode to null, not zero, if null.",
      "type": "object",
      "title": "Float is a nullable float64.",
      "properties": {
        "Float64": {
          "type": "number",
          "format": "double"
        },
        "Valid": {
          "type": "boolean"
        }
      },
      "x-go-package": "github.com/grafana/grafana/pkg/components/null"
    },
    "Folder": {
      "type": "object",
      "properties": {
        "canAdmin": {
          "type": "boolean",
          "x-go-name": "CanAdmin"
        },
        "canEdit": {
          "type": "boolean",
          "x-go-name": "CanEdit"
        },
        "canSave": {
          "type": "boolean",
          "x-go-name": "CanSave"
        },
        "created": {
          "type": "string",
          "format": "date-time",
          "x-go-name": "Created"
        },
        "createdBy": {
          "type": "string",
          "x-go-name": "CreatedBy"
        },
        "hasAcl": {
          "type": "boolean",
          "x-go-name": "HasAcl"
        },
        "id": {
          "type": "integer",
          "format": "int64",
          "x-go-name": "Id"
        },
        "title": {
          "type": "string",
          "x-go-name": "Title"
        },
        "uid": {
          "type": "string",
          "x-go-name": "Uid"
        },
        "updated": {
          "type": "string",
          "format": "date-time",
          "x-go-name": "Updated"
        },
        "updatedBy": {
          "type": "string",
          "x-go-name": "UpdatedBy"
        },
        "url": {
          "type": "string",
          "x-go-name": "Url"
        },
        "version": {
          "type": "integer",
          "format": "int64",
          "x-go-name": "Version"
        }
      },
      "x-go-package": "github.com/grafana/grafana/pkg/api/dtos"
    },
    "FolderSearchHit": {
      "type": "object",
      "properties": {
        "id": {
          "type": "integer",
          "format": "int64",
          "x-go-name": "Id"
        },
        "title": {
          "type": "string",
          "x-go-name": "Title"
        },
        "uid": {
          "type": "string",
          "x-go-name": "Uid"
        }
      },
      "x-go-package": "github.com/grafana/grafana/pkg/api/dtos"
    },
    "GetHomeDashboardResponse": {
      "title": "Get home dashboard response.",
      "allOf": [
        {
          "type": "object",
          "properties": {
            "dashboard": {
              "$ref": "#/definitions/Json"
            },
            "meta": {
              "$ref": "#/definitions/DashboardMeta"
            }
          }
        },
        {
          "type": "object",
          "properties": {
            "redirectUri": {
              "type": "string",
              "x-go-name": "RedirectUri"
            }
          }
        }
      ],
      "x-go-name": "GetHomeDashboardResponseBody",
      "x-go-package": "github.com/grafana/grafana/pkg/api/docs/definitions"
    },
    "Hit": {
      "type": "object",
      "properties": {
        "folderId": {
          "type": "integer",
          "format": "int64",
          "x-go-name": "FolderID"
        },
        "folderTitle": {
          "type": "string",
          "x-go-name": "FolderTitle"
        },
        "folderUid": {
          "type": "string",
          "x-go-name": "FolderUID"
        },
        "folderUrl": {
          "type": "string",
          "x-go-name": "FolderURL"
        },
        "id": {
          "type": "integer",
          "format": "int64",
          "x-go-name": "ID"
        },
        "isStarred": {
          "type": "boolean",
          "x-go-name": "IsStarred"
        },
        "slug": {
          "type": "string",
          "x-go-name": "Slug"
        },
        "sortMeta": {
          "type": "integer",
          "format": "int64",
          "x-go-name": "SortMeta"
        },
        "sortMetaName": {
          "type": "string",
          "x-go-name": "SortMetaName"
        },
        "tags": {
          "type": "array",
          "items": {
            "type": "string"
          },
          "x-go-name": "Tags"
        },
        "title": {
          "type": "string",
          "x-go-name": "Title"
        },
        "type": {
          "$ref": "#/definitions/HitType"
        },
        "uid": {
          "type": "string",
          "x-go-name": "UID"
        },
        "uri": {
          "type": "string",
          "x-go-name": "URI"
        },
        "url": {
          "type": "string",
          "x-go-name": "URL"
        }
      },
      "x-go-package": "github.com/grafana/grafana/pkg/services/search"
    },
    "HitList": {
      "type": "array",
      "items": {
        "$ref": "#/definitions/Hit"
      },
      "x-go-package": "github.com/grafana/grafana/pkg/services/search"
    },
    "HitType": {
      "type": "string",
      "x-go-package": "github.com/grafana/grafana/pkg/services/search"
    },
    "ImportDashboardCommand": {
      "type": "object",
      "properties": {
        "dashboard": {
          "$ref": "#/definitions/Json"
        },
        "folderId": {
          "type": "integer",
          "format": "int64",
          "x-go-name": "FolderId"
        },
        "folderUid": {
          "type": "string",
          "x-go-name": "FolderUid"
        },
        "inputs": {
          "type": "array",
          "items": {
            "$ref": "#/definitions/ImportDashboardInput"
          },
          "x-go-name": "Inputs"
        },
        "overwrite": {
          "type": "boolean",
          "x-go-name": "Overwrite"
        },
        "path": {
          "type": "string",
          "x-go-name": "Path"
        },
        "pluginId": {
          "type": "string",
          "x-go-name": "PluginId"
        }
      },
      "x-go-package": "github.com/grafana/grafana/pkg/api/dtos"
    },
    "ImportDashboardInput": {
      "type": "object",
      "properties": {
        "name": {
          "type": "string",
          "x-go-name": "Name"
        },
        "pluginId": {
          "type": "string",
          "x-go-name": "PluginId"
        },
        "type": {
          "type": "string",
          "x-go-name": "Type"
        },
        "value": {
          "type": "string",
          "x-go-name": "Value"
        }
      },
      "x-go-package": "github.com/grafana/grafana/pkg/plugins"
    },
    "Json": {
      "type": "object",
      "x-go-package": "github.com/grafana/grafana/pkg/components/simplejson"
    },
    "MetricRequest": {
      "description": "MetricRequest same as dtos.MetricRequest but with swagger annotations",
      "type": "object",
      "required": [
        "from",
        "to",
        "queries"
      ],
      "properties": {
        "debug": {
          "type": "boolean",
          "x-go-name": "Debug"
        },
        "from": {
          "description": "From Start time in epoch timestamps in milliseconds or relative using Grafana time units.",
          "type": "string",
          "x-go-name": "From",
          "example": "now-1h"
        },
        "queries": {
          "description": "queries.refId – Specifies an identifier of the query. Is optional and default to “A”.\nqueries.datasourceId – Specifies the data source to be queried. Each query in the request must have an unique datasourceId.\nqueries.maxDataPoints - Species maximum amount of data points that dashboard panel can render. Is optional and default to 100.\nqueries.intervalMs - Specifies the time interval in milliseconds of time series. Is optional and defaults to 1000.",
          "type": "array",
          "items": {
            "$ref": "#/definitions/Json"
          },
          "x-go-name": "Queries",
          "example": [
            {
              "datasourceId": 86,
              "format": "table",
              "intervalMs": 86400000,
              "maxDataPoints": 1092,
              "rawSql": "SELECT 1 as valueOne, 2 as valueTwo",
              "refId": "A"
            }
          ]
        },
        "to": {
          "description": "To End time in epoch timestamps in milliseconds or relative using Grafana time units.",
          "type": "string",
          "x-go-name": "To",
          "example": "now"
        }
      },
      "x-go-package": "github.com/grafana/grafana/pkg/api/docs/definitions"
    },
    "NewApiKeyResult": {
      "type": "object",
      "properties": {
        "id": {
          "type": "integer",
          "format": "int64",
          "x-go-name": "ID"
        },
        "key": {
          "type": "string",
          "x-go-name": "Key"
        },
        "name": {
          "type": "string",
          "x-go-name": "Name"
        }
      },
      "x-go-package": "github.com/grafana/grafana/pkg/api/dtos"
    },
    "PermissionType": {
      "type": "integer",
      "format": "int64",
      "x-go-package": "github.com/grafana/grafana/pkg/models"
    },
    "Prefs": {
      "type": "object",
      "properties": {
        "homeDashboardId": {
          "type": "integer",
          "format": "int64",
          "x-go-name": "HomeDashboardID"
        },
        "theme": {
          "type": "string",
          "x-go-name": "Theme"
        },
        "timezone": {
          "type": "string",
          "x-go-name": "Timezone"
        }
      },
      "x-go-package": "github.com/grafana/grafana/pkg/api/dtos"
    },
    "RoleType": {
      "type": "string",
      "x-go-package": "github.com/grafana/grafana/pkg/models"
    },
    "SaveDashboardCommand": {
      "type": "object",
      "properties": {
        "Result": {
          "$ref": "#/definitions/Dashboard"
        },
        "UpdatedAt": {
          "type": "string",
          "format": "date-time"
        },
        "dashboard": {
          "$ref": "#/definitions/Json"
        },
        "folderId": {
          "type": "integer",
          "format": "int64",
          "x-go-name": "FolderId"
        },
        "folderUid": {
          "type": "string",
          "x-go-name": "FolderUid"
        },
        "isFolder": {
          "type": "boolean",
          "x-go-name": "IsFolder"
        },
        "message": {
          "type": "string",
          "x-go-name": "Message"
        },
        "overwrite": {
          "type": "boolean",
          "x-go-name": "Overwrite"
        },
        "userId": {
          "type": "integer",
          "format": "int64",
          "x-go-name": "UserId"
        }
      },
      "x-go-package": "github.com/grafana/grafana/pkg/models"
    },
    "SearchUserQueryResult": {
      "type": "object",
      "properties": {
        "page": {
          "type": "integer",
          "format": "int64",
          "x-go-name": "Page"
        },
        "perPage": {
          "type": "integer",
          "format": "int64",
          "x-go-name": "PerPage"
        },
        "totalCount": {
          "type": "integer",
          "format": "int64",
          "x-go-name": "TotalCount"
        },
        "users": {
          "type": "array",
          "items": {
            "$ref": "#/definitions/UserSearchHitDTO"
          },
          "x-go-name": "Users"
        }
      },
      "x-go-package": "github.com/grafana/grafana/pkg/models"
    },
    "SuccessResponseBody": {
      "type": "object",
      "properties": {
        "message": {
          "type": "string",
          "x-go-name": "Message"
        }
      },
      "x-go-package": "github.com/grafana/grafana/pkg/api/docs/definitions"
    },
    "TeamDTO": {
      "type": "object",
      "properties": {
        "avatarUrl": {
          "type": "string",
          "x-go-name": "AvatarUrl"
        },
        "email": {
          "type": "string",
          "x-go-name": "Email"
        },
        "id": {
          "type": "integer",
          "format": "int64",
          "x-go-name": "Id"
        },
        "memberCount": {
          "type": "integer",
          "format": "int64",
          "x-go-name": "MemberCount"
        },
        "name": {
          "type": "string",
          "x-go-name": "Name"
        },
        "orgId": {
          "type": "integer",
          "format": "int64",
          "x-go-name": "OrgId"
        },
        "permission": {
          "$ref": "#/definitions/PermissionType"
        }
      },
      "x-go-package": "github.com/grafana/grafana/pkg/models"
    },
    "TrimDashboardCommand": {
      "type": "object",
      "properties": {
        "Result": {
          "$ref": "#/definitions/Dashboard"
        },
        "dashboard": {
          "$ref": "#/definitions/Json"
        },
        "meta": {
          "$ref": "#/definitions/Json"
        }
      },
      "x-go-package": "github.com/grafana/grafana/pkg/models"
    },
    "TrimDashboardFullWithMeta": {
      "type": "object",
      "properties": {
        "dashboard": {
          "$ref": "#/definitions/Json"
        },
        "meta": {
          "$ref": "#/definitions/Json"
        }
      },
      "x-go-package": "github.com/grafana/grafana/pkg/api/dtos"
    },
    "UpdateDashboardAclCommand": {
      "description": "UpdateDashboardAclCommand is same as dtos.UpdateDashboardAclCommand but with swagger annotations",
      "type": "object",
      "properties": {
        "items": {
          "description": "The permission items to add/update. Items that are omitted from the list will be removed.",
          "type": "array",
          "items": {
            "$ref": "#/definitions/DashboardAclUpdateItem"
          },
          "x-go-name": "Items"
        }
      },
      "x-go-package": "github.com/grafana/grafana/pkg/api/docs/definitions"
    },
    "UpdateDataSourceCommand": {
      "description": "Also acts as api DTO",
      "type": "object",
      "properties": {
        "Result": {
          "$ref": "#/definitions/DataSource"
        },
        "access": {
          "$ref": "#/definitions/DsAccess"
        },
        "basicAuth": {
          "type": "boolean",
          "x-go-name": "BasicAuth"
        },
        "basicAuthPassword": {
          "type": "string",
          "x-go-name": "BasicAuthPassword"
        },
        "basicAuthUser": {
          "type": "string",
          "x-go-name": "BasicAuthUser"
        },
        "database": {
          "type": "string",
          "x-go-name": "Database"
        },
        "isDefault": {
          "type": "boolean",
          "x-go-name": "IsDefault"
        },
        "jsonData": {
          "$ref": "#/definitions/Json"
        },
        "name": {
          "type": "string",
          "x-go-name": "Name"
        },
        "password": {
          "type": "string",
          "x-go-name": "Password"
        },
        "secureJsonData": {
          "type": "object",
          "additionalProperties": {
            "type": "string"
          },
          "x-go-name": "SecureJsonData"
        },
        "type": {
          "type": "string",
          "x-go-name": "Type"
        },
        "uid": {
          "type": "string",
          "x-go-name": "Uid"
        },
        "url": {
          "type": "string",
          "x-go-name": "Url"
        },
        "user": {
          "type": "string",
          "x-go-name": "User"
        },
        "version": {
          "type": "integer",
          "format": "int64",
          "x-go-name": "Version"
        },
        "withCredentials": {
          "type": "boolean",
          "x-go-name": "WithCredentials"
        }
      },
      "x-go-package": "github.com/grafana/grafana/pkg/models"
    },
    "UpdateFolderCommand": {
      "type": "object",
      "properties": {
        "Result": {
          "$ref": "#/definitions/Folder"
        },
        "overwrite": {
          "type": "boolean",
          "x-go-name": "Overwrite"
        },
        "title": {
          "type": "string",
          "x-go-name": "Title"
        },
        "uid": {
          "type": "string",
          "x-go-name": "Uid"
        },
        "version": {
          "type": "integer",
          "format": "int64",
          "x-go-name": "Version"
        }
      },
      "x-go-package": "github.com/grafana/grafana/pkg/models"
    },
<<<<<<< HEAD
    "UpdateUserCommand": {
      "type": "object",
      "properties": {
        "email": {
          "type": "string",
          "x-go-name": "Email"
        },
        "login": {
          "type": "string",
          "x-go-name": "Login"
        },
        "name": {
          "type": "string",
          "x-go-name": "Name"
        },
        "theme": {
          "type": "string",
          "x-go-name": "Theme"
        }
      },
      "x-go-package": "github.com/grafana/grafana/pkg/models"
    },
    "UserOrgDTO": {
      "type": "object",
      "properties": {
        "name": {
          "type": "string",
          "x-go-name": "Name"
        },
        "orgId": {
          "type": "integer",
          "format": "int64",
          "x-go-name": "OrgId"
        },
        "role": {
          "$ref": "#/definitions/RoleType"
        }
      },
      "x-go-package": "github.com/grafana/grafana/pkg/models"
    },
    "UserProfileDTO": {
      "type": "object",
      "properties": {
        "authLabels": {
          "type": "array",
          "items": {
            "type": "string"
          },
          "x-go-name": "AuthLabels"
        },
        "avatarUrl": {
          "type": "string",
          "x-go-name": "AvatarUrl"
        },
        "createdAt": {
          "type": "string",
          "format": "date-time",
          "x-go-name": "CreatedAt"
        },
        "email": {
          "type": "string",
          "x-go-name": "Email"
        },
        "id": {
          "type": "integer",
          "format": "int64",
          "x-go-name": "Id"
        },
        "isDisabled": {
          "type": "boolean",
          "x-go-name": "IsDisabled"
        },
        "isExternal": {
          "type": "boolean",
          "x-go-name": "IsExternal"
        },
        "isGrafanaAdmin": {
          "type": "boolean",
          "x-go-name": "IsGrafanaAdmin"
        },
        "login": {
          "type": "string",
          "x-go-name": "Login"
        },
        "name": {
          "type": "string",
          "x-go-name": "Name"
        },
        "orgId": {
          "type": "integer",
          "format": "int64",
          "x-go-name": "OrgId"
        },
        "theme": {
          "type": "string",
          "x-go-name": "Theme"
        },
        "updatedAt": {
          "type": "string",
          "format": "date-time",
          "x-go-name": "UpdatedAt"
        }
      },
      "x-go-package": "github.com/grafana/grafana/pkg/models"
    },
    "UserSearchHitDTO": {
      "type": "object",
      "properties": {
        "authLabels": {
          "type": "array",
          "items": {
            "type": "string"
          },
          "x-go-name": "AuthLabels"
        },
        "avatarUrl": {
          "type": "string",
          "x-go-name": "AvatarUrl"
        },
        "email": {
          "type": "string",
          "x-go-name": "Email"
        },
        "id": {
          "type": "integer",
          "format": "int64",
          "x-go-name": "Id"
        },
        "isAdmin": {
          "type": "boolean",
          "x-go-name": "IsAdmin"
        },
        "isDisabled": {
          "type": "boolean",
          "x-go-name": "IsDisabled"
        },
        "lastSeenAt": {
          "type": "string",
          "format": "date-time",
          "x-go-name": "LastSeenAt"
        },
        "lastSeenAtAge": {
          "type": "string",
          "x-go-name": "LastSeenAtAge"
        },
        "login": {
          "type": "string",
          "x-go-name": "Login"
        },
        "name": {
          "type": "string",
          "x-go-name": "Name"
        }
      },
      "x-go-package": "github.com/grafana/grafana/pkg/models"
=======
    "UpdatePrefsCmd": {
      "description": "UpdatePrefsCmd is same as dtos.UpdatePrefsCmd but with swagger annotations",
      "type": "object",
      "properties": {
        "homeDashboardId": {
          "description": "The numerical :id of a favorited dashboard",
          "type": "integer",
          "format": "int64",
          "default": 0,
          "x-go-name": "HomeDashboardID"
        },
        "theme": {
          "type": "string",
          "enum": [
            "light",
            "dark",
            ""
          ],
          "x-go-name": "Theme"
        },
        "timezone": {
          "type": "string",
          "enum": [
            "utc",
            "browser",
            ""
          ],
          "x-go-name": "Timezone"
        }
      },
      "x-go-package": "github.com/grafana/grafana/pkg/api/docs/definitions"
>>>>>>> b5ce2e23
    }
  },
  "responses": {
    "badRequestError": {
      "description": "BadRequestError is returned when the request is invalid and it cannot be processed.",
      "schema": {
        "$ref": "#/definitions/ErrorResponseBody"
      }
    },
    "conflictError": {
      "description": "ConflictError",
      "schema": {
        "$ref": "#/definitions/ErrorResponseBody"
      }
    },
    "createOrUpdateDatasourceResponse": {
      "description": "",
      "schema": {
        "type": "object",
        "required": [
          "id",
          "name",
          "message",
          "datasource"
        ],
        "properties": {
          "datasource": {
            "$ref": "#/definitions/DataSource"
          },
          "id": {
            "description": "ID Identifier of the new data source.",
            "type": "integer",
            "format": "int64",
            "x-go-name": "ID",
            "example": 65
          },
          "message": {
            "description": "Message Message of the deleted dashboard.",
            "type": "string",
            "x-go-name": "Message",
            "example": "Data source added"
          },
          "name": {
            "description": "Name of the new data source.",
            "type": "string",
            "x-go-name": "Name",
            "example": "My Data source"
          }
        }
      }
    },
    "createSnapshotResponse": {
      "description": "",
      "schema": {
        "type": "object",
        "properties": {
          "deleteKey": {
            "description": "Unique key used to delete the snapshot. It is different from the key so that only the creator can delete the snapshot.",
            "type": "string",
            "x-go-name": "DeleteKey"
          },
          "deleteUrl": {
            "type": "string",
            "x-go-name": "DeleteUrl"
          },
          "id": {
            "description": "Snapshot id",
            "type": "integer",
            "format": "int64",
            "x-go-name": "ID"
          },
          "key": {
            "description": "Unique key",
            "type": "string",
            "x-go-name": "Key"
          },
          "url": {
            "type": "string",
            "x-go-name": "URL"
          }
        }
      }
    },
    "dashboardDiffResponse": {
      "description": "Calculate dashboard diff response.",
      "schema": {
        "type": "array",
        "items": {
          "type": "integer",
          "format": "uint8"
        }
      }
    },
    "dashboardResponse": {
      "description": "",
      "schema": {
        "$ref": "#/definitions/DashboardFullWithMeta"
      }
    },
    "dashboardVersionResponse": {
      "description": "",
      "schema": {
        "$ref": "#/definitions/DashboardVersionMeta"
      }
    },
    "dashboardVersionsResponse": {
      "description": "",
      "schema": {
        "type": "array",
        "items": {
          "$ref": "#/definitions/DashboardVersionDTO"
        }
      }
    },
    "dashboardsTagsResponse": {
      "description": "",
      "schema": {
        "type": "array",
        "items": {
          "$ref": "#/definitions/DashboardTagCloudItem"
        }
      }
    },
    "deleteDashboardResponse": {
      "description": "",
      "schema": {
        "type": "object",
        "required": [
          "id",
          "title",
          "message"
        ],
        "properties": {
          "id": {
            "description": "ID Identifier of the deleted dashboard.",
            "type": "integer",
            "format": "int64",
            "x-go-name": "ID",
            "example": 65
          },
          "message": {
            "description": "Message Message of the deleted dashboard.",
            "type": "string",
            "x-go-name": "Message",
            "example": "Dashboard My Dashboard deleted"
          },
          "title": {
            "description": "Title Title of the deleted dashboard.",
            "type": "string",
            "x-go-name": "Title",
            "example": "My Dashboard"
          }
        }
      }
    },
    "deleteDatasourceByNameResponse": {
      "description": "",
      "schema": {
        "type": "object",
        "required": [
          "id",
          "message"
        ],
        "properties": {
          "id": {
            "description": "ID Identifier of the deleted data source.",
            "type": "integer",
            "format": "int64",
            "x-go-name": "ID",
            "example": 65
          },
          "message": {
            "description": "Message Message of the deleted dashboard.",
            "type": "string",
            "x-go-name": "Message",
            "example": "Dashboard My Dashboard deleted"
          }
        }
      }
    },
    "deleteFolderResponse": {
      "description": "",
      "schema": {
        "type": "object",
        "required": [
          "id",
          "title",
          "message"
        ],
        "properties": {
          "id": {
            "description": "ID Identifier of the deleted folder.",
            "type": "integer",
            "format": "int64",
            "x-go-name": "ID",
            "example": 65
          },
          "message": {
            "description": "Message Message of the deleted folder.",
            "type": "string",
            "x-go-name": "Message",
            "example": "Folder My Folder deleted"
          },
          "title": {
            "description": "Title of the deleted folder.",
            "type": "string",
            "x-go-name": "Title",
            "example": "My Folder"
          }
        }
      }
    },
    "dublicateAPIkeyError": {
      "description": "DublicateAPIkeyError is returned when the API key conflicts with another",
      "schema": {
        "$ref": "#/definitions/ErrorResponseBody"
      }
    },
    "folderResponse": {
      "description": "",
      "schema": {
        "$ref": "#/definitions/Folder"
      }
    },
    "forbiddenError": {
      "description": "ForbiddenError is returned if the user/token has insufficient permissions to access the requested resource.",
      "schema": {
        "$ref": "#/definitions/ErrorResponseBody"
      }
    },
    "genericError": {
      "description": "A GenericError is the default error message that is generated.\nFor certain status codes there are more appropriate error structures.",
      "schema": {
        "$ref": "#/definitions/ErrorResponseBody"
      }
    },
    "getAPIkeyResponse": {
      "description": "",
      "schema": {
        "type": "array",
        "items": {
          "$ref": "#/definitions/ApiKeyDTO"
        }
      }
    },
    "getDashboardPermissionsResponse": {
      "description": "",
      "schema": {
        "type": "array",
        "items": {
          "$ref": "#/definitions/DashboardAclInfoDTO"
        }
      }
    },
    "getDatasourceIDresponse": {
      "description": "",
      "schema": {
        "type": "object",
        "required": [
          "id"
        ],
        "properties": {
          "id": {
            "description": "ID Identifier of the data source.",
            "type": "integer",
            "format": "int64",
            "x-go-name": "ID",
            "example": 65
          }
        }
      }
    },
    "getDatasourceResponse": {
      "description": "",
      "schema": {
        "$ref": "#/definitions/DataSource"
      }
    },
    "getDatasourcesResponse": {
      "description": "",
      "schema": {
        "$ref": "#/definitions/DataSourceList"
      }
    },
    "getFoldersResponse": {
      "description": "",
      "schema": {
        "type": "array",
        "items": {
          "$ref": "#/definitions/FolderSearchHit"
        }
      }
    },
    "getHomeDashboardResponse": {
      "description": "Home dashboard response.",
      "schema": {
        "$ref": "#/definitions/GetHomeDashboardResponse"
      }
    },
<<<<<<< HEAD
    "getUserOrgListResponse": {
      "description": "",
      "schema": {
        "type": "array",
        "items": {
          "$ref": "#/definitions/UserOrgDTO"
        }
      }
    },
    "getUserTeamsResponse": {
=======
    "getSnapshotSharingOptionsResponse": {
      "description": "",
      "schema": {
        "type": "object",
        "properties": {
          "externalEnabled": {
            "type": "boolean",
            "x-go-name": "ExternalEnabled"
          },
          "externalSnapshotName": {
            "type": "string",
            "x-go-name": "ExternalSnapshotName"
          },
          "externalSnapshotURL": {
            "type": "string",
            "x-go-name": "ExternalSnapshotURL"
          }
        }
      }
    },
    "getSnapshotsResponse": {
>>>>>>> b5ce2e23
      "description": "",
      "schema": {
        "type": "array",
        "items": {
<<<<<<< HEAD
          "$ref": "#/definitions/TeamDTO"
        }
      }
    },
=======
          "$ref": "#/definitions/DashboardSnapshotDTO"
        }
      }
    },
    "getUserPreferencesResponse": {
      "description": "",
      "schema": {
        "$ref": "#/definitions/Prefs"
      }
    },
>>>>>>> b5ce2e23
    "importDashboardResponse": {
      "description": "",
      "schema": {
        "$ref": "#/definitions/ImportDashboardInput"
      }
    },
    "internalServerError": {
      "description": "InternalServerError is a general error indicating something went wrong internally.",
      "schema": {
        "$ref": "#/definitions/ErrorResponseBody"
      }
    },
    "notFoundError": {
      "description": "NotFoundError is returned when the requested resource was not found.",
      "schema": {
        "$ref": "#/definitions/ErrorResponseBody"
      }
    },
    "okResponse": {
      "description": "An OKResponse is returned if the request was successful.",
      "schema": {
        "$ref": "#/definitions/SuccessResponseBody"
      }
    },
    "postAPIkeyResponse": {
      "description": "",
      "schema": {
        "$ref": "#/definitions/NewApiKeyResult"
      }
    },
    "postDashboardResponse": {
      "description": "Create/update dashboard response.",
      "schema": {
        "type": "object",
        "required": [
          "status",
          "title",
          "version",
          "id",
          "uid",
          "url"
        ],
        "properties": {
          "id": {
            "description": "ID The unique identifier (id) of the created/updated dashboard.",
            "type": "string",
            "x-go-name": "ID",
            "example": "1"
          },
          "status": {
            "description": "Status status of the response.",
            "type": "string",
            "x-go-name": "Status",
            "example": "success"
          },
          "title": {
            "description": "Slug The slug of the dashboard.",
            "type": "string",
            "x-go-name": "Slug",
            "example": "my-dashboard"
          },
          "uid": {
            "description": "UID The unique identifier (uid) of the created/updated dashboard.",
            "type": "string",
            "x-go-name": "UID",
            "example": "nHz3SXiiz"
          },
          "url": {
            "description": "URL The relative URL for accessing the created/updated dashboard.",
            "type": "string",
            "x-go-name": "URL",
            "example": "/d/nHz3SXiiz/my-dashboard"
          },
          "version": {
            "description": "Version The version of the dashboard.",
            "type": "integer",
            "format": "int64",
            "x-go-name": "Verion",
            "example": 2
          }
        }
      }
    },
    "preconditionFailedError": {
      "description": "PreconditionFailedError",
      "schema": {
        "$ref": "#/definitions/ErrorResponseBody"
      }
    },
    "queryDatasourceResponse": {
      "description": "",
      "schema": {
        "$ref": "#/definitions/DataResponse"
      }
    },
    "quotaReachedError": {
      "description": "QuotaReachedError is returned when quota have been reached for this resource.",
      "schema": {
        "$ref": "#/definitions/ErrorResponseBody"
      }
    },
<<<<<<< HEAD
    "searchUsersResponse": {
      "description": "",
      "schema": {
        "$ref": "#/definitions/SearchUserQueryResult"
      }
    },
=======
    "searchResponse": {
      "description": "",
      "schema": {
        "$ref": "#/definitions/HitList"
      }
    },
    "searchSortingResponse": {
      "description": "",
      "schema": {
        "type": "object",
        "properties": {
          "description": {
            "type": "string",
            "x-go-name": "Description"
          },
          "displayName": {
            "type": "string",
            "x-go-name": "DisplayName"
          },
          "meta": {
            "type": "string",
            "x-go-name": "Meta"
          },
          "name": {
            "type": "string",
            "x-go-name": "Name"
          }
        }
      }
    },
    "snapshotResponse": {
      "description": ""
    },
>>>>>>> b5ce2e23
    "trimDashboardResponse": {
      "description": "Trimmed dashboard response.",
      "schema": {
        "$ref": "#/definitions/TrimDashboardFullWithMeta"
      }
    },
    "unauthorisedError": {
      "description": "UnauthorizedError is returned when the request is not authenticated.",
      "schema": {
        "$ref": "#/definitions/ErrorResponseBody"
      }
    },
    "unprocessableEntityError": {
      "description": "UnprocessableEntityError",
      "schema": {
        "$ref": "#/definitions/ErrorResponseBody"
      }
    },
    "userResponse": {
      "description": "",
      "schema": {
        "$ref": "#/definitions/UserProfileDTO"
      }
    }
  },
  "securityDefinitions": {
    "api_key": {
      "type": "apiKey",
      "name": "Authorization",
      "in": "header"
    },
    "basic": {
      "type": "basic"
    }
  },
  "security": [
    {
      "basic": []
    },
    {
      "api_key": []
    }
  ],
  "tags": [
    {
      "description": "If you are running Grafana Enterprise and have Fine-grained access control enabled, for some endpoints you would need to have relevant permissions. Refer to specific resources to understand what permissions are required.",
      "name": "datasources"
    },
    {
      "description": "Folders are identified by the identifier (id) and the unique identifier (uid).\nThe identifier (id) of a folder is an auto-incrementing numeric value and is only unique per Grafana install.\nThe unique identifier (uid) of a folder can be used for uniquely identify folders between multiple Grafana installs. It’s automatically generated if not provided when creating a folder. The uid allows having consistent URLs for accessing folders and when syncing folders between multiple Grafana installs. This means that changing the title of a folder will not break any bookmarked links to that folder.\nThe uid can have a maximum length of 40 characters.\n\nThe General folder (id=0) is special and is not part of the Folder API which means that you cannot use this API for retrieving information about the General folder.",
      "name": "folders"
    },
    {
      "description": "Permissions with `folderId=-1` are the default permissions for users with the Viewer and Editor roles. Permissions can be set for a user, a team or a role (Viewer or Editor). Permissions cannot be set for Admins - they always have access to everything.",
      "name": "folder_permissions"
    }
  ]
}<|MERGE_RESOLUTION|>--- conflicted
+++ resolved
@@ -1797,7 +1797,58 @@
         }
       }
     },
-<<<<<<< HEAD
+    "/user/preferences": {
+      "get": {
+        "tags": [
+          "user_preferences"
+        ],
+        "summary": "Get user preferences.",
+        "operationId": "getUserPreferences",
+        "responses": {
+          "200": {
+            "$ref": "#/responses/getUserPreferencesResponse"
+          },
+          "401": {
+            "$ref": "#/responses/unauthorisedError"
+          },
+          "500": {
+            "$ref": "#/responses/internalServerError"
+          }
+        }
+      },
+      "put": {
+        "description": "Omitting a key (`theme`, `homeDashboardId`, `timezone`) will cause the current value to be replaced with the system default value.",
+        "tags": [
+          "user_preferences"
+        ],
+        "summary": "Update user preferences.",
+        "operationId": "updateUserPreferences",
+        "parameters": [
+          {
+            "x-go-name": "Body",
+            "name": "body",
+            "in": "body",
+            "schema": {
+              "$ref": "#/definitions/UpdatePrefsCmd"
+            }
+          }
+        ],
+        "responses": {
+          "200": {
+            "$ref": "#/responses/okResponse"
+          },
+          "400": {
+            "$ref": "#/responses/badRequestError"
+          },
+          "401": {
+            "$ref": "#/responses/unauthorisedError"
+          },
+          "500": {
+            "$ref": "#/responses/internalServerError"
+          }
+        }
+      }
+    },
     "/users": {
       "get": {
         "description": "Returns all users that the authenticated user has permission to view, admin permission required.",
@@ -1915,23 +1966,10 @@
         "responses": {
           "200": {
             "$ref": "#/responses/searchUsersResponse"
-=======
-    "/user/preferences": {
-      "get": {
-        "tags": [
-          "user_preferences"
-        ],
-        "summary": "Get user preferences.",
-        "operationId": "getUserPreferences",
-        "responses": {
-          "200": {
-            "$ref": "#/responses/getUserPreferencesResponse"
->>>>>>> b5ce2e23
-          },
-          "401": {
-            "$ref": "#/responses/unauthorisedError"
-          },
-<<<<<<< HEAD
+          },
+          "401": {
+            "$ref": "#/responses/unauthorisedError"
+          },
           "403": {
             "$ref": "#/responses/forbiddenError"
           },
@@ -1974,15 +2012,12 @@
           "404": {
             "$ref": "#/responses/notFoundError"
           },
-=======
->>>>>>> b5ce2e23
           "500": {
             "$ref": "#/responses/internalServerError"
           }
         }
       },
       "put": {
-<<<<<<< HEAD
         "description": "Update the user identified by id.",
         "tags": [
           "users"
@@ -2006,27 +2041,11 @@
             "required": true,
             "schema": {
               "$ref": "#/definitions/UpdateUserCommand"
-=======
-        "description": "Omitting a key (`theme`, `homeDashboardId`, `timezone`) will cause the current value to be replaced with the system default value.",
-        "tags": [
-          "user_preferences"
-        ],
-        "summary": "Update user preferences.",
-        "operationId": "updateUserPreferences",
-        "parameters": [
-          {
-            "x-go-name": "Body",
-            "name": "body",
-            "in": "body",
-            "schema": {
-              "$ref": "#/definitions/UpdatePrefsCmd"
->>>>>>> b5ce2e23
             }
           }
         ],
         "responses": {
           "200": {
-<<<<<<< HEAD
             "$ref": "#/responses/userResponse"
           },
           "401": {
@@ -2065,17 +2084,10 @@
         "responses": {
           "200": {
             "$ref": "#/responses/getUserOrgListResponse"
-=======
-            "$ref": "#/responses/okResponse"
-          },
-          "400": {
-            "$ref": "#/responses/badRequestError"
->>>>>>> b5ce2e23
-          },
-          "401": {
-            "$ref": "#/responses/unauthorisedError"
-          },
-<<<<<<< HEAD
+          },
+          "401": {
+            "$ref": "#/responses/unauthorisedError"
+          },
           "403": {
             "$ref": "#/responses/forbiddenError"
           },
@@ -2119,8 +2131,6 @@
           "404": {
             "$ref": "#/responses/notFoundError"
           },
-=======
->>>>>>> b5ce2e23
           "500": {
             "$ref": "#/responses/internalServerError"
           }
@@ -3748,163 +3758,6 @@
       },
       "x-go-package": "github.com/grafana/grafana/pkg/models"
     },
-<<<<<<< HEAD
-    "UpdateUserCommand": {
-      "type": "object",
-      "properties": {
-        "email": {
-          "type": "string",
-          "x-go-name": "Email"
-        },
-        "login": {
-          "type": "string",
-          "x-go-name": "Login"
-        },
-        "name": {
-          "type": "string",
-          "x-go-name": "Name"
-        },
-        "theme": {
-          "type": "string",
-          "x-go-name": "Theme"
-        }
-      },
-      "x-go-package": "github.com/grafana/grafana/pkg/models"
-    },
-    "UserOrgDTO": {
-      "type": "object",
-      "properties": {
-        "name": {
-          "type": "string",
-          "x-go-name": "Name"
-        },
-        "orgId": {
-          "type": "integer",
-          "format": "int64",
-          "x-go-name": "OrgId"
-        },
-        "role": {
-          "$ref": "#/definitions/RoleType"
-        }
-      },
-      "x-go-package": "github.com/grafana/grafana/pkg/models"
-    },
-    "UserProfileDTO": {
-      "type": "object",
-      "properties": {
-        "authLabels": {
-          "type": "array",
-          "items": {
-            "type": "string"
-          },
-          "x-go-name": "AuthLabels"
-        },
-        "avatarUrl": {
-          "type": "string",
-          "x-go-name": "AvatarUrl"
-        },
-        "createdAt": {
-          "type": "string",
-          "format": "date-time",
-          "x-go-name": "CreatedAt"
-        },
-        "email": {
-          "type": "string",
-          "x-go-name": "Email"
-        },
-        "id": {
-          "type": "integer",
-          "format": "int64",
-          "x-go-name": "Id"
-        },
-        "isDisabled": {
-          "type": "boolean",
-          "x-go-name": "IsDisabled"
-        },
-        "isExternal": {
-          "type": "boolean",
-          "x-go-name": "IsExternal"
-        },
-        "isGrafanaAdmin": {
-          "type": "boolean",
-          "x-go-name": "IsGrafanaAdmin"
-        },
-        "login": {
-          "type": "string",
-          "x-go-name": "Login"
-        },
-        "name": {
-          "type": "string",
-          "x-go-name": "Name"
-        },
-        "orgId": {
-          "type": "integer",
-          "format": "int64",
-          "x-go-name": "OrgId"
-        },
-        "theme": {
-          "type": "string",
-          "x-go-name": "Theme"
-        },
-        "updatedAt": {
-          "type": "string",
-          "format": "date-time",
-          "x-go-name": "UpdatedAt"
-        }
-      },
-      "x-go-package": "github.com/grafana/grafana/pkg/models"
-    },
-    "UserSearchHitDTO": {
-      "type": "object",
-      "properties": {
-        "authLabels": {
-          "type": "array",
-          "items": {
-            "type": "string"
-          },
-          "x-go-name": "AuthLabels"
-        },
-        "avatarUrl": {
-          "type": "string",
-          "x-go-name": "AvatarUrl"
-        },
-        "email": {
-          "type": "string",
-          "x-go-name": "Email"
-        },
-        "id": {
-          "type": "integer",
-          "format": "int64",
-          "x-go-name": "Id"
-        },
-        "isAdmin": {
-          "type": "boolean",
-          "x-go-name": "IsAdmin"
-        },
-        "isDisabled": {
-          "type": "boolean",
-          "x-go-name": "IsDisabled"
-        },
-        "lastSeenAt": {
-          "type": "string",
-          "format": "date-time",
-          "x-go-name": "LastSeenAt"
-        },
-        "lastSeenAtAge": {
-          "type": "string",
-          "x-go-name": "LastSeenAtAge"
-        },
-        "login": {
-          "type": "string",
-          "x-go-name": "Login"
-        },
-        "name": {
-          "type": "string",
-          "x-go-name": "Name"
-        }
-      },
-      "x-go-package": "github.com/grafana/grafana/pkg/models"
-=======
     "UpdatePrefsCmd": {
       "description": "UpdatePrefsCmd is same as dtos.UpdatePrefsCmd but with swagger annotations",
       "type": "object",
@@ -3936,7 +3789,162 @@
         }
       },
       "x-go-package": "github.com/grafana/grafana/pkg/api/docs/definitions"
->>>>>>> b5ce2e23
+    },
+    "UpdateUserCommand": {
+      "type": "object",
+      "properties": {
+        "email": {
+          "type": "string",
+          "x-go-name": "Email"
+        },
+        "login": {
+          "type": "string",
+          "x-go-name": "Login"
+        },
+        "name": {
+          "type": "string",
+          "x-go-name": "Name"
+        },
+        "theme": {
+          "type": "string",
+          "x-go-name": "Theme"
+        }
+      },
+      "x-go-package": "github.com/grafana/grafana/pkg/models"
+    },
+    "UserOrgDTO": {
+      "type": "object",
+      "properties": {
+        "name": {
+          "type": "string",
+          "x-go-name": "Name"
+        },
+        "orgId": {
+          "type": "integer",
+          "format": "int64",
+          "x-go-name": "OrgId"
+        },
+        "role": {
+          "$ref": "#/definitions/RoleType"
+        }
+      },
+      "x-go-package": "github.com/grafana/grafana/pkg/models"
+    },
+    "UserProfileDTO": {
+      "type": "object",
+      "properties": {
+        "authLabels": {
+          "type": "array",
+          "items": {
+            "type": "string"
+          },
+          "x-go-name": "AuthLabels"
+        },
+        "avatarUrl": {
+          "type": "string",
+          "x-go-name": "AvatarUrl"
+        },
+        "createdAt": {
+          "type": "string",
+          "format": "date-time",
+          "x-go-name": "CreatedAt"
+        },
+        "email": {
+          "type": "string",
+          "x-go-name": "Email"
+        },
+        "id": {
+          "type": "integer",
+          "format": "int64",
+          "x-go-name": "Id"
+        },
+        "isDisabled": {
+          "type": "boolean",
+          "x-go-name": "IsDisabled"
+        },
+        "isExternal": {
+          "type": "boolean",
+          "x-go-name": "IsExternal"
+        },
+        "isGrafanaAdmin": {
+          "type": "boolean",
+          "x-go-name": "IsGrafanaAdmin"
+        },
+        "login": {
+          "type": "string",
+          "x-go-name": "Login"
+        },
+        "name": {
+          "type": "string",
+          "x-go-name": "Name"
+        },
+        "orgId": {
+          "type": "integer",
+          "format": "int64",
+          "x-go-name": "OrgId"
+        },
+        "theme": {
+          "type": "string",
+          "x-go-name": "Theme"
+        },
+        "updatedAt": {
+          "type": "string",
+          "format": "date-time",
+          "x-go-name": "UpdatedAt"
+        }
+      },
+      "x-go-package": "github.com/grafana/grafana/pkg/models"
+    },
+    "UserSearchHitDTO": {
+      "type": "object",
+      "properties": {
+        "authLabels": {
+          "type": "array",
+          "items": {
+            "type": "string"
+          },
+          "x-go-name": "AuthLabels"
+        },
+        "avatarUrl": {
+          "type": "string",
+          "x-go-name": "AvatarUrl"
+        },
+        "email": {
+          "type": "string",
+          "x-go-name": "Email"
+        },
+        "id": {
+          "type": "integer",
+          "format": "int64",
+          "x-go-name": "Id"
+        },
+        "isAdmin": {
+          "type": "boolean",
+          "x-go-name": "IsAdmin"
+        },
+        "isDisabled": {
+          "type": "boolean",
+          "x-go-name": "IsDisabled"
+        },
+        "lastSeenAt": {
+          "type": "string",
+          "format": "date-time",
+          "x-go-name": "LastSeenAt"
+        },
+        "lastSeenAtAge": {
+          "type": "string",
+          "x-go-name": "LastSeenAtAge"
+        },
+        "login": {
+          "type": "string",
+          "x-go-name": "Login"
+        },
+        "name": {
+          "type": "string",
+          "x-go-name": "Name"
+        }
+      },
+      "x-go-package": "github.com/grafana/grafana/pkg/models"
     }
   },
   "responses": {
@@ -4236,18 +4244,6 @@
         "$ref": "#/definitions/GetHomeDashboardResponse"
       }
     },
-<<<<<<< HEAD
-    "getUserOrgListResponse": {
-      "description": "",
-      "schema": {
-        "type": "array",
-        "items": {
-          "$ref": "#/definitions/UserOrgDTO"
-        }
-      }
-    },
-    "getUserTeamsResponse": {
-=======
     "getSnapshotSharingOptionsResponse": {
       "description": "",
       "schema": {
@@ -4269,18 +4265,20 @@
       }
     },
     "getSnapshotsResponse": {
->>>>>>> b5ce2e23
       "description": "",
       "schema": {
         "type": "array",
         "items": {
-<<<<<<< HEAD
-          "$ref": "#/definitions/TeamDTO"
-        }
-      }
-    },
-=======
           "$ref": "#/definitions/DashboardSnapshotDTO"
+        }
+      }
+    },
+    "getUserOrgListResponse": {
+      "description": "",
+      "schema": {
+        "type": "array",
+        "items": {
+          "$ref": "#/definitions/UserOrgDTO"
         }
       }
     },
@@ -4290,7 +4288,15 @@
         "$ref": "#/definitions/Prefs"
       }
     },
->>>>>>> b5ce2e23
+    "getUserTeamsResponse": {
+      "description": "",
+      "schema": {
+        "type": "array",
+        "items": {
+          "$ref": "#/definitions/TeamDTO"
+        }
+      }
+    },
     "importDashboardResponse": {
       "description": "",
       "schema": {
@@ -4392,14 +4398,6 @@
         "$ref": "#/definitions/ErrorResponseBody"
       }
     },
-<<<<<<< HEAD
-    "searchUsersResponse": {
-      "description": "",
-      "schema": {
-        "$ref": "#/definitions/SearchUserQueryResult"
-      }
-    },
-=======
     "searchResponse": {
       "description": "",
       "schema": {
@@ -4430,10 +4428,15 @@
         }
       }
     },
+    "searchUsersResponse": {
+      "description": "",
+      "schema": {
+        "$ref": "#/definitions/SearchUserQueryResult"
+      }
+    },
     "snapshotResponse": {
       "description": ""
     },
->>>>>>> b5ce2e23
     "trimDashboardResponse": {
       "description": "Trimmed dashboard response.",
       "schema": {
