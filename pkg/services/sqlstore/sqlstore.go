package sqlstore

import (
	"context"
	"fmt"
	"net/url"
	"os"
	"path"
	"path/filepath"
	"strings"
	"sync"
	"time"

	"github.com/dlmiddlecote/sqlstats"
	"github.com/gchaincl/sqlhooks"
	"github.com/go-sql-driver/mysql"
	"github.com/jmoiron/sqlx"
	_ "github.com/lib/pq"
	"github.com/prometheus/client_golang/prometheus"
	"xorm.io/core"
	"xorm.io/xorm"

	"github.com/grafana/grafana/pkg/bus"
	"github.com/grafana/grafana/pkg/infra/fs"
	"github.com/grafana/grafana/pkg/infra/localcache"
	"github.com/grafana/grafana/pkg/infra/log"
	"github.com/grafana/grafana/pkg/infra/tracing"
	"github.com/grafana/grafana/pkg/registry"
	"github.com/grafana/grafana/pkg/services/featuremgmt"
	"github.com/grafana/grafana/pkg/services/sqlstore/migrations"
	"github.com/grafana/grafana/pkg/services/sqlstore/migrator"
	"github.com/grafana/grafana/pkg/services/sqlstore/session"
	"github.com/grafana/grafana/pkg/services/sqlstore/sqlutil"
	"github.com/grafana/grafana/pkg/services/stats"
	"github.com/grafana/grafana/pkg/services/user"
	"github.com/grafana/grafana/pkg/setting"
	"github.com/grafana/grafana/pkg/util"
)

// ContextSessionKey is used as key to save values in `context.Context`
type ContextSessionKey struct{}

type SQLStore struct {
	Cfg          *setting.Cfg
	sqlxsession  *session.SessionDB
	CacheService *localcache.CacheService

	bus                         bus.Bus
	dbCfg                       DatabaseConfig
	engine                      *xorm.Engine
	log                         log.Logger
	Dialect                     migrator.Dialect
	skipEnsureDefaultOrgAndUser bool
	migrations                  registry.DatabaseMigrator
	tracer                      tracing.Tracer
}

func ProvideService(cfg *setting.Cfg, cacheService *localcache.CacheService, migrations registry.DatabaseMigrator, bus bus.Bus, tracer tracing.Tracer) (*SQLStore, error) {
	// This change will make xorm use an empty default schema for postgres and
	// by that mimic the functionality of how it was functioning before
	// xorm's changes above.
	xorm.DefaultPostgresSchema = ""
	s, err := newSQLStore(cfg, cacheService, nil, migrations, bus, tracer)
	if err != nil {
		return nil, err
	}

	if err := s.Migrate(cfg.IsFeatureToggleEnabled(featuremgmt.FlagMigrationLocking)); err != nil {
		return nil, err
	}

	if err := s.Reset(); err != nil {
		return nil, err
	}
	s.tracer = tracer

	// initialize and register metrics wrapper around the *sql.DB
	db := s.engine.DB().DB

	// register the go_sql_stats_connections_* metrics
	prometheus.MustRegister(sqlstats.NewStatsCollector("grafana", db))
	// TODO: deprecate/remove these metrics
	prometheus.MustRegister(newSQLStoreMetrics(db))

	return s, nil
}

func ProvideServiceForTests(migrations registry.DatabaseMigrator) (*SQLStore, error) {
	return initTestDB(migrations, InitTestDBOpt{EnsureDefaultOrgAndUser: true})
}

func newSQLStore(cfg *setting.Cfg, cacheService *localcache.CacheService, engine *xorm.Engine,
	migrations registry.DatabaseMigrator, bus bus.Bus, tracer tracing.Tracer, opts ...InitTestDBOpt) (*SQLStore, error) {
	ss := &SQLStore{
		Cfg:                         cfg,
		CacheService:                cacheService,
		log:                         log.New("sqlstore"),
		skipEnsureDefaultOrgAndUser: false,
		migrations:                  migrations,
		bus:                         bus,
		tracer:                      tracer,
	}
	for _, opt := range opts {
		if !opt.EnsureDefaultOrgAndUser {
			ss.skipEnsureDefaultOrgAndUser = true
		}
	}

	if err := ss.initEngine(engine); err != nil {
		return nil, fmt.Errorf("%v: %w", "failed to connect to database", err)
	}

	ss.Dialect = migrator.NewDialect(ss.engine)

	// if err := ss.Reset(); err != nil {
	// 	return nil, err
	// }
	// // Make sure the changes are synced, so they get shared with eventual other DB connections
	// // XXX: Why is this only relevant when not skipping migrations?
	// if !ss.dbCfg.SkipMigrations {
	// 	if err := ss.Sync(); err != nil {
	// 		return nil, err
	// 	}
	// }

	return ss, nil
}

// Migrate performs database migrations.
// Has to be done in a second phase (after initialization), since other services can register migrations during
// the initialization phase.
func (ss *SQLStore) Migrate(isDatabaseLockingEnabled bool) error {
	if ss.dbCfg.SkipMigrations {
		return nil
	}

	migrator := migrator.NewMigrator(ss.engine, ss.Cfg)
	ss.migrations.AddMigration(migrator)

	return migrator.Start(isDatabaseLockingEnabled, ss.dbCfg.MigrationLockAttemptTimeout)
}

// Sync syncs changes to the database.
func (ss *SQLStore) Sync() error {
	return ss.engine.Sync2()
}

// Reset resets database state.
// If default org and user creation is enabled, it will be ensured they exist in the database.
func (ss *SQLStore) Reset() error {
	if ss.skipEnsureDefaultOrgAndUser {
		return nil
	}

	return ss.ensureMainOrgAndAdminUser(false)
}

// TestReset resets database state. If default org and user creation is enabled,
// it will be ensured they exist in the database. TestReset() is more permissive
// than Reset in that it will create the user and org whether or not there are
// already users in the database.
func (ss *SQLStore) TestReset() error {
	if ss.skipEnsureDefaultOrgAndUser {
		return nil
	}

	return ss.ensureMainOrgAndAdminUser(true)
}

// Quote quotes the value in the used SQL dialect
func (ss *SQLStore) Quote(value string) string {
	return ss.engine.Quote(value)
}

// GetDialect return the dialect
func (ss *SQLStore) GetDialect() migrator.Dialect {
	return ss.Dialect
}

func (ss *SQLStore) GetDBType() core.DbType {
	return ss.engine.Dialect().DBType()
}

func (ss *SQLStore) GetEngine() *xorm.Engine {
	return ss.engine
}

func (ss *SQLStore) Bus() bus.Bus {
	return ss.bus
}

func (ss *SQLStore) GetSqlxSession() *session.SessionDB {
	if ss.sqlxsession == nil {
		ss.sqlxsession = session.GetSession(sqlx.NewDb(ss.engine.DB().DB, ss.GetDialect().DriverName()))
	}
	return ss.sqlxsession
}

func (ss *SQLStore) ensureMainOrgAndAdminUser(test bool) error {
	ctx := context.Background()
	err := ss.WithTransactionalDbSession(ctx, func(sess *DBSession) error {
		ss.log.Debug("Ensuring main org and admin user exist")

		// If this is a test database, don't exit early when any user is found.
		if !test {
			var stats stats.SystemUserCountStats
			// TODO: Should be able to rename "Count" to "count", for more standard SQL style
			// Just have to make sure it gets deserialized properly into models.SystemUserCountStats
			rawSQL := `SELECT COUNT(id) AS Count FROM ` + ss.Dialect.Quote("user")
			if _, err := sess.SQL(rawSQL).Get(&stats); err != nil {
				return fmt.Errorf("could not determine if admin user exists: %w", err)
			}
			if stats.Count > 0 {
				return nil
			}
		}

		// ensure admin user
		if !ss.Cfg.DisableInitAdminCreation {
			ss.log.Debug("Creating default admin user")

			if _, err := ss.createUser(ctx, sess, user.CreateUserCommand{
				Login:    ss.Cfg.AdminUser,
				Email:    ss.Cfg.AdminEmail,
				Password: ss.Cfg.AdminPassword,
				IsAdmin:  true,
			}); err != nil {
				return fmt.Errorf("failed to create admin user: %s", err)
			}

			ss.log.Info("Created default admin", "user", ss.Cfg.AdminUser)
		}

		ss.log.Debug("Creating default org", "name", mainOrgName)
		if _, err := ss.getOrCreateOrg(sess, mainOrgName); err != nil {
			return fmt.Errorf("failed to create default organization: %w", err)
		}

		ss.log.Info("Created default organization")
		return nil
	})

	return err
}

func (ss *SQLStore) buildExtraConnectionString(sep rune) string {
	if ss.dbCfg.UrlQueryParams == nil {
		return ""
	}

	var sb strings.Builder
	for key, values := range ss.dbCfg.UrlQueryParams {
		for _, value := range values {
			sb.WriteRune(sep)
			sb.WriteString(key)
			sb.WriteRune('=')
			sb.WriteString(value)
		}
	}
	return sb.String()
}

func (ss *SQLStore) buildConnectionString() (string, error) {
	if err := ss.readConfig(); err != nil {
		return "", err
	}

	cnnstr := ss.dbCfg.ConnectionString

	// special case used by integration tests
	if cnnstr != "" {
		return cnnstr, nil
	}

	switch ss.dbCfg.Type {
	case migrator.MySQL:
		protocol := "tcp"
		if strings.HasPrefix(ss.dbCfg.Host, "/") {
			protocol = "unix"
		}

		cnnstr = fmt.Sprintf("%s:%s@%s(%s)/%s?collation=utf8mb4_unicode_ci&allowNativePasswords=true",
			ss.dbCfg.User, ss.dbCfg.Pwd, protocol, ss.dbCfg.Host, ss.dbCfg.Name)

		if ss.dbCfg.SslMode == "true" || ss.dbCfg.SslMode == "skip-verify" {
			tlsCert, err := makeCert(ss.dbCfg)
			if err != nil {
				return "", err
			}
			if err := mysql.RegisterTLSConfig("custom", tlsCert); err != nil {
				return "", err
			}

			cnnstr += "&tls=custom"
		}

		if isolation := ss.dbCfg.IsolationLevel; isolation != "" {
			val := url.QueryEscape(fmt.Sprintf("'%s'", isolation))
			cnnstr += fmt.Sprintf("&tx_isolation=%s", val)
		}

<<<<<<< HEAD
		if ss.Cfg.IsFeatureToggleEnabled("mysqlAnsiQuotes") || ss.Cfg.IsFeatureToggleEnabled(featuremgmt.FlagNewDBLibrary) {
=======
		if ss.Cfg.IsFeatureToggleEnabled(featuremgmt.FlagMysqlAnsiQuotes) || ss.Cfg.IsFeatureToggleEnabled(featuremgmt.FlagNewDBLibrary) {
>>>>>>> c4ef47a7
			cnnstr += "&sql_mode='ANSI_QUOTES'"
		}

		if ss.Cfg.IsFeatureToggleEnabled(featuremgmt.FlagNewDBLibrary) {
			cnnstr += "&parseTime=true"
		}

		cnnstr += ss.buildExtraConnectionString('&')
	case migrator.Postgres:
		addr, err := util.SplitHostPortDefault(ss.dbCfg.Host, "127.0.0.1", "5432")
		if err != nil {
			return "", fmt.Errorf("invalid host specifier '%s': %w", ss.dbCfg.Host, err)
		}

		if ss.dbCfg.Pwd == "" {
			ss.dbCfg.Pwd = "''"
		}
		if ss.dbCfg.User == "" {
			ss.dbCfg.User = "''"
		}
		cnnstr = fmt.Sprintf("user=%s password=%s host=%s port=%s dbname=%s sslmode=%s sslcert=%s sslkey=%s sslrootcert=%s",
			ss.dbCfg.User, ss.dbCfg.Pwd, addr.Host, addr.Port, ss.dbCfg.Name, ss.dbCfg.SslMode, ss.dbCfg.ClientCertPath,
			ss.dbCfg.ClientKeyPath, ss.dbCfg.CaCertPath)

		cnnstr += ss.buildExtraConnectionString(' ')
	case migrator.SQLite:
		// special case for tests
		if !filepath.IsAbs(ss.dbCfg.Path) {
			ss.dbCfg.Path = filepath.Join(ss.Cfg.DataPath, ss.dbCfg.Path)
		}
		if err := os.MkdirAll(path.Dir(ss.dbCfg.Path), os.ModePerm); err != nil {
			return "", err
		}

		cnnstr = fmt.Sprintf("file:%s?cache=%s&mode=rwc", ss.dbCfg.Path, ss.dbCfg.CacheMode)

		if ss.dbCfg.WALEnabled {
			cnnstr += "&_journal_mode=WAL"
		}

		cnnstr += ss.buildExtraConnectionString('&')
	default:
		return "", fmt.Errorf("unknown database type: %s", ss.dbCfg.Type)
	}

	return cnnstr, nil
}

// initEngine initializes ss.engine.
func (ss *SQLStore) initEngine(engine *xorm.Engine) error {
	if ss.engine != nil {
		ss.log.Debug("Already connected to database")
		return nil
	}

	connectionString, err := ss.buildConnectionString()
	if err != nil {
		return err
	}

	var hooks []sqlhooks.Hooks
	var onErroers []sqlhooks.OnErrorer
	if ss.Cfg.IsFeatureToggleEnabled(featuremgmt.FlagDatabaseMetrics) {
		dbQueryInstrumenter := databaseQueryInstrumenter{log: log.New("sqlstore.metrics"), tracer: ss.tracer}
		hooks = append(hooks, &dbQueryInstrumenter)
		onErroers = append(onErroers, &dbQueryInstrumenter)
	}

	debugSQL := ss.Cfg.Raw.Section("database").Key("log_queries").MustBool(false)
	if debugSQL {
		// adds stack to database calls to be able to see what repository initiated queries. Top 7 items from the stack as they are likely in the xorm library.
		dbQueryLogger := databaseQueryLogger{log: log.WithSuffix(log.New("sqlstore.queries"), log.CallerContextKey, log.StackCaller(log.DefaultCallerDepth))}
		hooks = append(hooks, &dbQueryLogger)
		onErroers = append(onErroers, &dbQueryLogger)
	}

	if len(hooks) > 0 || len(onErroers) > 0 {
		ss.dbCfg.Type = WrapDatabaseDriverWithHooks(ss.dbCfg.Type, hooks, onErroers)
	}

	ss.log.Info("Connecting to DB", "dbtype", ss.dbCfg.Type)
	if ss.dbCfg.Type == migrator.SQLite && strings.HasPrefix(connectionString, "file:") &&
		!strings.HasPrefix(connectionString, "file::memory:") {
		exists, err := fs.Exists(ss.dbCfg.Path)
		if err != nil {
			return fmt.Errorf("can't check for existence of %q: %w", ss.dbCfg.Path, err)
		}

		const perms = 0640
		if !exists {
			ss.log.Info("Creating SQLite database file", "path", ss.dbCfg.Path)
			f, err := os.OpenFile(ss.dbCfg.Path, os.O_CREATE|os.O_RDWR, perms)
			if err != nil {
				return fmt.Errorf("failed to create SQLite database file %q: %w", ss.dbCfg.Path, err)
			}
			if err := f.Close(); err != nil {
				return fmt.Errorf("failed to create SQLite database file %q: %w", ss.dbCfg.Path, err)
			}
		} else {
			fi, err := os.Lstat(ss.dbCfg.Path)
			if err != nil {
				return fmt.Errorf("failed to stat SQLite database file %q: %w", ss.dbCfg.Path, err)
			}
			m := fi.Mode() & os.ModePerm
			if m|perms != perms {
				ss.log.Warn("SQLite database file has broader permissions than it should",
					"path", ss.dbCfg.Path, "mode", m, "expected", os.FileMode(perms))
			}
		}
	}
	if engine == nil {
		var err error
		engine, err = xorm.NewEngine(ss.dbCfg.Type, connectionString)
		if err != nil {
			return err
		}
	}

	engine.SetMaxOpenConns(ss.dbCfg.MaxOpenConn)
	engine.SetMaxIdleConns(ss.dbCfg.MaxIdleConn)
	engine.SetConnMaxLifetime(time.Second * time.Duration(ss.dbCfg.ConnMaxLifetime))

	ss.engine = engine
	return nil
}

// readConfig initializes the SQLStore from its configuration.
func (ss *SQLStore) readConfig() error {
	sec := ss.Cfg.Raw.Section("database")

	cfgURL := sec.Key("url").String()
	if len(cfgURL) != 0 {
		dbURL, err := url.Parse(cfgURL)
		if err != nil {
			return err
		}
		ss.dbCfg.Type = dbURL.Scheme
		ss.dbCfg.Host = dbURL.Host

		pathSplit := strings.Split(dbURL.Path, "/")
		if len(pathSplit) > 1 {
			ss.dbCfg.Name = pathSplit[1]
		}

		userInfo := dbURL.User
		if userInfo != nil {
			ss.dbCfg.User = userInfo.Username()
			ss.dbCfg.Pwd, _ = userInfo.Password()
		}

		ss.dbCfg.UrlQueryParams = dbURL.Query()
	} else {
		ss.dbCfg.Type = sec.Key("type").String()
		ss.dbCfg.Host = sec.Key("host").String()
		ss.dbCfg.Name = sec.Key("name").String()
		ss.dbCfg.User = sec.Key("user").String()
		ss.dbCfg.ConnectionString = sec.Key("connection_string").String()
		ss.dbCfg.Pwd = sec.Key("password").String()
	}

	ss.dbCfg.MaxOpenConn = sec.Key("max_open_conn").MustInt(0)
	ss.dbCfg.MaxIdleConn = sec.Key("max_idle_conn").MustInt(2)
	ss.dbCfg.ConnMaxLifetime = sec.Key("conn_max_lifetime").MustInt(14400)

	ss.dbCfg.SslMode = sec.Key("ssl_mode").String()
	ss.dbCfg.CaCertPath = sec.Key("ca_cert_path").String()
	ss.dbCfg.ClientKeyPath = sec.Key("client_key_path").String()
	ss.dbCfg.ClientCertPath = sec.Key("client_cert_path").String()
	ss.dbCfg.ServerCertName = sec.Key("server_cert_name").String()
	ss.dbCfg.Path = sec.Key("path").MustString("data/grafana.db")
	ss.dbCfg.IsolationLevel = sec.Key("isolation_level").String()

	ss.dbCfg.CacheMode = sec.Key("cache_mode").MustString("private")
	ss.dbCfg.WALEnabled = sec.Key("wal").MustBool(false)
	ss.dbCfg.SkipMigrations = sec.Key("skip_migrations").MustBool()
	ss.dbCfg.MigrationLockAttemptTimeout = sec.Key("locking_attempt_timeout_sec").MustInt()

	ss.dbCfg.QueryRetries = sec.Key("query_retries").MustInt()
	ss.dbCfg.TransactionRetries = sec.Key("transaction_retries").MustInt(5)
	return nil
}

// ITestDB is an interface of arguments for testing db
type ITestDB interface {
	Helper()
	Fatalf(format string, args ...interface{})
	Logf(format string, args ...interface{})
	Log(args ...interface{})
}

var testSQLStore *SQLStore
var testSQLStoreMutex sync.Mutex

// InitTestDBOpt contains options for InitTestDB.
type InitTestDBOpt struct {
	// EnsureDefaultOrgAndUser flags whether to ensure that default org and user exist.
	EnsureDefaultOrgAndUser bool
	FeatureFlags            []string
}

var featuresEnabledDuringTests = []string{
	featuremgmt.FlagDashboardPreviews,
	featuremgmt.FlagDashboardComments,
	featuremgmt.FlagPanelTitleSearch,
	featuremgmt.FlagEntityStore,
}

// InitTestDBWithMigration initializes the test DB given custom migrations.
func InitTestDBWithMigration(t ITestDB, migration registry.DatabaseMigrator, opts ...InitTestDBOpt) *SQLStore {
	t.Helper()
	store, err := initTestDB(migration, opts...)
	if err != nil {
		t.Fatalf("failed to initialize sql store: %s", err)
	}
	return store
}

// InitTestDB initializes the test DB.
func InitTestDB(t ITestDB, opts ...InitTestDBOpt) *SQLStore {
	t.Helper()
	store, err := initTestDB(&migrations.OSSMigrations{}, opts...)
	if err != nil {
		t.Fatalf("failed to initialize sql store: %s", err)
	}
	return store
}

func InitTestDBWithCfg(t ITestDB, opts ...InitTestDBOpt) (*SQLStore, *setting.Cfg) {
	store := InitTestDB(t, opts...)
	return store, store.Cfg
}

func initTestDB(migration registry.DatabaseMigrator, opts ...InitTestDBOpt) (*SQLStore, error) {
	testSQLStoreMutex.Lock()
	defer testSQLStoreMutex.Unlock()

	if len(opts) == 0 {
		opts = []InitTestDBOpt{{EnsureDefaultOrgAndUser: false, FeatureFlags: []string{}}}
	}

	features := make([]string, len(featuresEnabledDuringTests))
	copy(features, featuresEnabledDuringTests)
	for _, opt := range opts {
		if len(opt.FeatureFlags) > 0 {
			features = append(features, opt.FeatureFlags...)
		}
	}

	if testSQLStore == nil {
		dbType := migrator.SQLite

		// environment variable present for test db?
		if db, present := os.LookupEnv("GRAFANA_TEST_DB"); present {
			dbType = db
		}

		// set test db config
		cfg := setting.NewCfg()
		cfg.IsFeatureToggleEnabled = func(key string) bool {
			for _, enabledFeature := range features {
				if enabledFeature == key {
					return true
				}
			}
			return false
		}
		sec, err := cfg.Raw.NewSection("database")
		if err != nil {
			return nil, err
		}
		if _, err := sec.NewKey("type", dbType); err != nil {
			return nil, err
		}
		switch dbType {
		case "mysql":
			if _, err := sec.NewKey("connection_string", sqlutil.MySQLTestDB().ConnStr); err != nil {
				return nil, err
			}
		case "postgres":
			if _, err := sec.NewKey("connection_string", sqlutil.PostgresTestDB().ConnStr); err != nil {
				return nil, err
			}
		default:
			if _, err := sec.NewKey("connection_string", sqlutil.SQLite3TestDB().ConnStr); err != nil {
				return nil, err
			}
		}

		// useful if you already have a database that you want to use for tests.
		// cannot just set it on testSQLStore as it overrides the config in Init
		if _, present := os.LookupEnv("SKIP_MIGRATIONS"); present {
			if _, err := sec.NewKey("skip_migrations", "true"); err != nil {
				return nil, err
			}
		}

		// need to get engine to clean db before we init
		engine, err := xorm.NewEngine(dbType, sec.Key("connection_string").String())
		if err != nil {
			return nil, err
		}

		engine.DatabaseTZ = time.UTC
		engine.TZLocation = time.UTC

		tracer := tracing.InitializeTracerForTest()
		bus := bus.ProvideBus(tracer)
		testSQLStore, err = newSQLStore(cfg, localcache.New(5*time.Minute, 10*time.Minute), engine, migration, bus, tracer, opts...)
		if err != nil {
			return nil, err
		}

		if err := testSQLStore.Migrate(false); err != nil {
			return nil, err
		}

		if err := testSQLStore.Dialect.TruncateDBTables(); err != nil {
			return nil, err
		}

		if err := testSQLStore.Reset(); err != nil {
			return nil, err
		}

		// Make sure the changes are synced, so they get shared with eventual other DB connections
		// XXX: Why is this only relevant when not skipping migrations?
		if !testSQLStore.dbCfg.SkipMigrations {
			if err := testSQLStore.Sync(); err != nil {
				return nil, err
			}
		}

		return testSQLStore, nil
	}

	testSQLStore.Cfg.IsFeatureToggleEnabled = func(key string) bool {
		for _, enabledFeature := range features {
			if enabledFeature == key {
				return true
			}
		}
		return false
	}

	if err := testSQLStore.Dialect.TruncateDBTables(); err != nil {
		return nil, err
	}
	if err := testSQLStore.Reset(); err != nil {
		return nil, err
	}

	return testSQLStore, nil
}

func IsTestDbMySQL() bool {
	if db, present := os.LookupEnv("GRAFANA_TEST_DB"); present {
		return db == migrator.MySQL
	}

	return false
}

func IsTestDbPostgres() bool {
	if db, present := os.LookupEnv("GRAFANA_TEST_DB"); present {
		return db == migrator.Postgres
	}

	return false
}

func IsTestDBMSSQL() bool {
	if db, present := os.LookupEnv("GRAFANA_TEST_DB"); present {
		return db == migrator.MSSQL
	}

	return false
}

type DatabaseConfig struct {
	Type                        string
	Host                        string
	Name                        string
	User                        string
	Pwd                         string
	Path                        string
	SslMode                     string
	CaCertPath                  string
	ClientKeyPath               string
	ClientCertPath              string
	ServerCertName              string
	ConnectionString            string
	IsolationLevel              string
	MaxOpenConn                 int
	MaxIdleConn                 int
	ConnMaxLifetime             int
	CacheMode                   string
	WALEnabled                  bool
	UrlQueryParams              map[string][]string
	SkipMigrations              bool
	MigrationLockAttemptTimeout int
	// SQLite only
	QueryRetries int
	// SQLite only
	TransactionRetries int
}<|MERGE_RESOLUTION|>--- conflicted
+++ resolved
@@ -299,11 +299,7 @@
 			cnnstr += fmt.Sprintf("&tx_isolation=%s", val)
 		}
 
-<<<<<<< HEAD
-		if ss.Cfg.IsFeatureToggleEnabled("mysqlAnsiQuotes") || ss.Cfg.IsFeatureToggleEnabled(featuremgmt.FlagNewDBLibrary) {
-=======
 		if ss.Cfg.IsFeatureToggleEnabled(featuremgmt.FlagMysqlAnsiQuotes) || ss.Cfg.IsFeatureToggleEnabled(featuremgmt.FlagNewDBLibrary) {
->>>>>>> c4ef47a7
 			cnnstr += "&sql_mode='ANSI_QUOTES'"
 		}
 
