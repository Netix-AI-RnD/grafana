--- conflicted
+++ resolved
@@ -127,13 +127,10 @@
 	// Configurable storage for dashboards, datasources, and resources
 	FlagStorage = "storage"
 
-<<<<<<< HEAD
-=======
 	// FlagStorageLocalUpload
 	// allow uploads to local storage
 	FlagStorageLocalUpload = "storageLocalUpload"
 
->>>>>>> bda3f860
 	// FlagAzureMonitorResourcePickerForMetrics
 	// New UI for Azure Monitor Metrics Query
 	FlagAzureMonitorResourcePickerForMetrics = "azureMonitorResourcePickerForMetrics"
