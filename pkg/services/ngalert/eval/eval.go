// Package eval executes the condition for an alert definition, evaluates the condition results, and
// returns the alert instance states.
package eval

import (
	"context"
	"errors"
	"fmt"
	"runtime/debug"
	"sort"
	"strconv"
	"strings"
	"time"

	"github.com/grafana/grafana-plugin-sdk-go/backend"
	"github.com/grafana/grafana-plugin-sdk-go/data"

	"github.com/grafana/grafana/pkg/expr"
	"github.com/grafana/grafana/pkg/expr/classic"
	"github.com/grafana/grafana/pkg/infra/log"
	"github.com/grafana/grafana/pkg/plugins"
	"github.com/grafana/grafana/pkg/services/datasources"
	"github.com/grafana/grafana/pkg/services/ngalert/models"
	"github.com/grafana/grafana/pkg/setting"
)

var logger = log.New("ngalert.eval")

type EvaluatorFactory interface {
	// Validate validates that the condition is correct. Returns nil if the condition is correct. Otherwise, error that describes the failure
	Validate(ctx EvaluationContext, condition models.Condition) error
	// BuildRuleEvaluator build an evaluator pipeline ready to evaluate a rule's query
	Create(ctx EvaluationContext, condition models.Condition) (ConditionEvaluator, error)
}

//go:generate mockery --name ConditionEvaluator --structname ConditionEvaluatorMock --with-expecter --output eval_mocks --outpkg eval_mocks
type ConditionEvaluator interface {
	// EvaluateRaw evaluates the condition and returns raw backend response backend.QueryDataResponse
	EvaluateRaw(ctx context.Context, now time.Time) (resp *backend.QueryDataResponse, err error)
	// Evaluate evaluates the condition and converts the response to Results
	Evaluate(ctx context.Context, now time.Time) (Results, error)
}

type expressionService interface {
	ExecutePipeline(ctx context.Context, now time.Time, pipeline expr.DataPipeline) (*backend.QueryDataResponse, error)
}

type conditionEvaluator struct {
	pipeline          expr.DataPipeline
	expressionService expressionService
	condition         models.Condition
	evalTimeout       time.Duration
}

func (r *conditionEvaluator) EvaluateRaw(ctx context.Context, now time.Time) (resp *backend.QueryDataResponse, err error) {
	defer func() {
		if e := recover(); e != nil {
			logger.FromContext(ctx).Error("alert rule panic", "error", e, "stack", string(debug.Stack()))
			panicErr := fmt.Errorf("alert rule panic; please check the logs for the full stack")
			if err != nil {
				err = fmt.Errorf("queries and expressions execution failed: %w; %v", err, panicErr.Error())
			} else {
				err = panicErr
			}
		}
	}()

	execCtx := ctx
	if r.evalTimeout >= 0 {
		timeoutCtx, cancel := context.WithTimeout(ctx, r.evalTimeout)
		defer cancel()
		execCtx = timeoutCtx
	}
	return r.expressionService.ExecutePipeline(execCtx, now, r.pipeline)
}

// Evaluate evaluates the condition and converts the response to Results
func (r *conditionEvaluator) Evaluate(ctx context.Context, now time.Time) (Results, error) {
	response, err := r.EvaluateRaw(ctx, now)
	if err != nil {
		return nil, err
	}
	execResults := queryDataResponseToExecutionResults(r.condition, response)
	return evaluateExecutionResult(execResults, now), nil
}

type evaluatorImpl struct {
	evaluationTimeout time.Duration
	dataSourceCache   datasources.CacheService
	expressionService *expr.Service
	pluginsStore      plugins.Store
}

func NewEvaluatorFactory(
	cfg setting.UnifiedAlertingSettings,
	datasourceCache datasources.CacheService,
	expressionService *expr.Service,
	pluginsStore plugins.Store,
) EvaluatorFactory {
	return &evaluatorImpl{
		evaluationTimeout: cfg.EvaluationTimeout,
		dataSourceCache:   datasourceCache,
		expressionService: expressionService,
		pluginsStore:      pluginsStore,
	}
}

// invalidEvalResultFormatError is an error for invalid format of the alert definition evaluation results.
type invalidEvalResultFormatError struct {
	refID  string
	reason string
	err    error
}

func (e *invalidEvalResultFormatError) Error() string {
	s := fmt.Sprintf("invalid format of evaluation results for the alert definition %s: %s", e.refID, e.reason)
	if e.err != nil {
		s = fmt.Sprintf("%s: %s", s, e.err.Error())
	}
	return s
}

func (e *invalidEvalResultFormatError) Unwrap() error {
	return e.err
}

// ExecutionResults contains the unevaluated results from executing
// a condition.
type ExecutionResults struct {
	// Condition contains the results of the condition
	Condition data.Frames

	// Results contains the results of all queries, reduce and math expressions
	Results map[string]data.Frames

	// NoData contains the DatasourceUID for RefIDs that returned no data.
	NoData map[string]string

	Error error
}

// Results is a slice of evaluated alert instances states.
type Results []Result

func (evalResults Results) HasErrors() bool {
	for _, r := range evalResults {
		if r.State == Error {
			return true
		}
	}
	return false
}

// Result contains the evaluated State of an alert instance
// identified by its labels.
type Result struct {
	Instance data.Labels
	State    State // Enum

	// Error message for Error state. should be nil if State != Error.
	Error error

	// Results contains the results of all queries, reduce and math expressions
	Results map[string]data.Frames

	// Values contains the labels and values for all Threshold, Reduce and Math expressions,
	// and all conditions of a Classic Condition that are firing. Threshold, Reduce and Math
	// expressions are indexed by their Ref ID, while conditions in a Classic Condition are
	// indexed by their Ref ID and the index of the condition. For example, B0, B1, etc.
	Values map[string]NumberValueCapture

	EvaluatedAt        time.Time
	EvaluationDuration time.Duration
	// EvaluationString is a string representation of evaluation data such
	// as EvalMatches (from "classic condition"), and in the future from operations
	// like SSE "math".
	EvaluationString string
}

func NewResultFromError(err error, evaluatedAt time.Time, duration time.Duration) Result {
	return Result{
		State:              Error,
		Error:              err,
		EvaluatedAt:        evaluatedAt,
		EvaluationDuration: duration,
	}
}

// State is an enum of the evaluation State for an alert instance.
type State int

const (
	// Normal is the eval state for an alert instance condition
	// that evaluated to false.
	Normal State = iota

	// Alerting is the eval state for an alert instance condition
	// that evaluated to true (Alerting).
	Alerting

	// Pending is the eval state for an alert instance condition
	// that evaluated to true (Alerting) but has not yet met
	// the For duration defined in AlertRule.
	Pending

	// NoData is the eval state for an alert rule condition
	// that evaluated to NoData.
	NoData

	// Error is the eval state for an alert rule condition
	// that evaluated to Error.
	Error
)

func (s State) IsValid() bool {
	return s <= Error
}

func (s State) String() string {
	return [...]string{"Normal", "Alerting", "Pending", "NoData", "Error"}[s]
}

func buildDatasourceHeaders(ctx context.Context) map[string]string {
	headers := map[string]string{
		// Many data sources check this in query method as sometimes alerting needs special considerations.
		// Several existing systems also compare against the value of this header. Altering this constitutes a breaking change.
		//
		// Note: The spelling of this headers is intentionally degenerate from the others for compatibility reasons.
		// When sent over a network, the key of this header is canonicalized to "Fromalert".
		// However, some datasources still compare against the string "FromAlert".
		models.FromAlertHeaderName: "true",

		models.CacheSkipHeaderName: "true",
	}

	key, ok := models.RuleKeyFromContext(ctx)
	if ok {
		headers["X-Rule-Uid"] = key.UID
		headers["X-Grafana-Org-Id"] = strconv.FormatInt(key.OrgID, 10)
	}

	return headers
}

// getExprRequest validates the condition, gets the datasource information and creates an expr.Request from it.
func getExprRequest(ctx EvaluationContext, data []models.AlertQuery, dsCacheService datasources.CacheService) (*expr.Request, error) {
	req := &expr.Request{
		OrgId:   ctx.User.OrgID,
<<<<<<< HEAD
		Headers: buildDatasourceHeaders(ctx),
		User:    ctx.User,
=======
		Headers: buildDatasourceHeaders(ctx.Ctx),
>>>>>>> 303777e6
	}

	datasources := make(map[string]*datasources.DataSource, len(data))

	for _, q := range data {
		model, err := q.GetModel()
		if err != nil {
			return nil, fmt.Errorf("failed to get query model from '%s': %w", q.RefID, err)
		}
		interval, err := q.GetIntervalDuration()
		if err != nil {
			return nil, fmt.Errorf("failed to retrieve intervalMs from '%s': %w", q.RefID, err)
		}

		maxDatapoints, err := q.GetMaxDatapoints()
		if err != nil {
			return nil, fmt.Errorf("failed to retrieve maxDatapoints from '%s': %w", q.RefID, err)
		}

		ds, ok := datasources[q.DatasourceUID]
		if !ok {
			if expr.IsDataSource(q.DatasourceUID) {
				ds = expr.DataSourceModel()
			} else {
				ds, err = dsCacheService.GetDatasourceByUID(ctx.Ctx, q.DatasourceUID, ctx.User, false /*skipCache*/)
				if err != nil {
					return nil, fmt.Errorf("failed to build query '%s': %w", q.RefID, err)
				}
			}
			datasources[q.DatasourceUID] = ds
		}

		req.Queries = append(req.Queries, expr.Query{
			TimeRange:     q.RelativeTimeRange.ToTimeRange(),
			DataSource:    ds,
			JSON:          model,
			Interval:      interval,
			RefID:         q.RefID,
			MaxDataPoints: maxDatapoints,
			QueryType:     q.QueryType,
		})
	}
	return req, nil
}

type NumberValueCapture struct {
	Var    string // RefID
	Labels data.Labels

	Value *float64
}

func queryDataResponseToExecutionResults(c models.Condition, execResp *backend.QueryDataResponse) ExecutionResults {
	// eval captures for the '__value_string__' annotation and the Value property of the API response.
	captures := make([]NumberValueCapture, 0, len(execResp.Responses))
	captureVal := func(refID string, labels data.Labels, value *float64) {
		captures = append(captures, NumberValueCapture{
			Var:    refID,
			Value:  value,
			Labels: labels.Copy(),
		})
	}

	// datasourceUIDsForRefIDs is a short-lived lookup table of RefID to DatasourceUID
	// for efficient lookups of the DatasourceUID when a RefID returns no data
	datasourceUIDsForRefIDs := make(map[string]string)
	for _, next := range c.Data {
		datasourceUIDsForRefIDs[next.RefID] = next.DatasourceUID
	}
	// datasourceExprUID is a special DatasourceUID for expressions
	datasourceExprUID := strconv.FormatInt(expr.DatasourceID, 10)

	result := ExecutionResults{Results: make(map[string]data.Frames)}
	for refID, res := range execResp.Responses {
		if len(res.Frames) == 0 {
			// to ensure that NoData is consistent with Results we do not initialize NoData
			// unless there is at least one RefID that returned no data
			if result.NoData == nil {
				result.NoData = make(map[string]string)
			}
			if s, ok := datasourceUIDsForRefIDs[refID]; ok && s != datasourceExprUID {
				result.NoData[refID] = s
			}
		}

		// for each frame within each response, the response can contain several data types including time-series data.
		// For now, we favour simplicity and only care about single scalar values.
		for _, frame := range res.Frames {
			if len(frame.Fields) != 1 || frame.Fields[0].Type() != data.FieldTypeNullableFloat64 {
				continue
			}
			var v *float64
			if frame.Fields[0].Len() == 1 {
				v = frame.At(0, 0).(*float64) // type checked above
			}
			captureVal(frame.RefID, frame.Fields[0].Labels, v)
		}

		if refID == c.Condition {
			result.Condition = res.Frames
		}
		result.Results[refID] = res.Frames
	}

	// add capture values as data frame metadata to each result (frame) that has matching labels.
	for _, frame := range result.Condition {
		// classic conditions already have metadata set and only have one value, there's no need to add anything in this case.
		if frame.Meta != nil && frame.Meta.Custom != nil {
			if _, ok := frame.Meta.Custom.([]classic.EvalMatch); ok {
				continue // do not overwrite EvalMatch from classic condition.
			}
		}

		frame.SetMeta(&data.FrameMeta{}) // overwrite metadata

		if len(frame.Fields) == 1 {
			theseLabels := frame.Fields[0].Labels
			for _, cap := range captures {
				// matching labels are equal labels, or when one set of labels includes the labels of the other.
				if theseLabels.Equals(cap.Labels) || theseLabels.Contains(cap.Labels) || cap.Labels.Contains(theseLabels) {
					if frame.Meta.Custom == nil {
						frame.Meta.Custom = []NumberValueCapture{}
					}
					frame.Meta.Custom = append(frame.Meta.Custom.([]NumberValueCapture), cap)
				}
			}
		}
	}

	return result
}

// datasourceUIDsToRefIDs returns a sorted slice of Ref IDs for each Datasource UID.
//
// If refIDsToDatasourceUIDs is nil then this function also returns nil. Likewise,
// if it is an empty map then it too returns an empty map.
//
// For example, given the following:
//
//	map[string]string{
//		"ref1": "datasource1",
//		"ref2": "datasource1",
//		"ref3": "datasource2",
//	}
//
// we would expect:
//
//	 	map[string][]string{
//				"datasource1": []string{"ref1", "ref2"},
//				"datasource2": []string{"ref3"},
//			}
func datasourceUIDsToRefIDs(refIDsToDatasourceUIDs map[string]string) map[string][]string {
	if refIDsToDatasourceUIDs == nil {
		return nil
	}

	// The ref IDs must be sorted. However, instead of sorting them once
	// for each Datasource UID we can append them all to a slice and then
	// sort them once
	refIDs := make([]string, 0, len(refIDsToDatasourceUIDs))
	for refID := range refIDsToDatasourceUIDs {
		refIDs = append(refIDs, refID)
	}
	sort.Strings(refIDs)

	result := make(map[string][]string)
	for _, refID := range refIDs {
		datasourceUID := refIDsToDatasourceUIDs[refID]
		result[datasourceUID] = append(result[datasourceUID], refID)
	}

	return result
}

// evaluateExecutionResult takes the ExecutionResult which includes data.Frames returned
// from SSE (Server Side Expressions). It will create Results (slice of Result) with a State
// extracted from each Frame.
//
// If the ExecutionResults error property is not nil, a single Error result will be returned.
// If there is no error and no results then a single NoData state Result will be returned.
//
// Each non-empty Frame must be a single Field of type []*float64 and of length 1.
// Also, each Frame must be uniquely identified by its Field.Labels or a single Error result will be returned.
//
// Per Frame, data becomes a State based on the following rules:
//
// If no value is set:
//   - Empty or zero length Frames result in NoData.
//
// If a value is set:
//   - 0 results in Normal.
//   - Nonzero (e.g 1.2, NaN) results in Alerting.
//   - nil results in noData.
//   - unsupported Frame schemas results in Error.
func evaluateExecutionResult(execResults ExecutionResults, ts time.Time) Results {
	evalResults := make([]Result, 0)

	appendErrRes := func(e error) {
		evalResults = append(evalResults, NewResultFromError(e, ts, time.Since(ts)))
	}

	appendNoData := func(labels data.Labels) {
		evalResults = append(evalResults, Result{
			State:              NoData,
			Instance:           labels,
			EvaluatedAt:        ts,
			EvaluationDuration: time.Since(ts),
		})
	}

	if execResults.Error != nil {
		appendErrRes(execResults.Error)
		return evalResults
	}

	if len(execResults.NoData) > 0 {
		noData := datasourceUIDsToRefIDs(execResults.NoData)
		for datasourceUID, refIDs := range noData {
			appendNoData(data.Labels{
				"datasource_uid": datasourceUID,
				"ref_id":         strings.Join(refIDs, ","),
			})
		}
		return evalResults
	}

	if len(execResults.Condition) == 0 {
		appendNoData(nil)
		return evalResults
	}

	for _, f := range execResults.Condition {
		rowLen, err := f.RowLen()
		if err != nil {
			appendErrRes(&invalidEvalResultFormatError{refID: f.RefID, reason: "unable to get frame row length", err: err})
			continue
		}

		if len(f.TypeIndices(data.FieldTypeTime, data.FieldTypeNullableTime)) > 0 {
			appendErrRes(&invalidEvalResultFormatError{refID: f.RefID, reason: "looks like time series data, only reduced data can be alerted on."})
			continue
		}

		if rowLen == 0 {
			if len(f.Fields) == 0 {
				appendNoData(nil)
				continue
			}
			if len(f.Fields) == 1 {
				appendNoData(f.Fields[0].Labels)
				continue
			}
		}

		if rowLen > 1 {
			appendErrRes(&invalidEvalResultFormatError{refID: f.RefID, reason: fmt.Sprintf("unexpected row length: %d instead of 0 or 1", rowLen)})
			continue
		}

		if len(f.Fields) > 1 {
			appendErrRes(&invalidEvalResultFormatError{refID: f.RefID, reason: fmt.Sprintf("unexpected field length: %d instead of 1", len(f.Fields))})
			continue
		}

		if f.Fields[0].Type() != data.FieldTypeNullableFloat64 {
			appendErrRes(&invalidEvalResultFormatError{refID: f.RefID, reason: fmt.Sprintf("invalid field type: %s", f.Fields[0].Type())})
			continue
		}

		val := f.Fields[0].At(0).(*float64) // type checked by data.FieldTypeNullableFloat64 above

		r := Result{
			Instance:           f.Fields[0].Labels,
			EvaluatedAt:        ts,
			EvaluationDuration: time.Since(ts),
			EvaluationString:   extractEvalString(f),
			Values:             extractValues(f),
		}

		switch {
		case val == nil:
			r.State = NoData
		case *val == 0:
			r.State = Normal
		default:
			r.State = Alerting
		}

		evalResults = append(evalResults, r)
	}

	seenLabels := make(map[string]bool)
	for _, res := range evalResults {
		labelsStr := res.Instance.String()
		_, ok := seenLabels[labelsStr]
		if ok {
			return Results{
				Result{
					State:              Error,
					Instance:           res.Instance,
					EvaluatedAt:        ts,
					EvaluationDuration: time.Since(ts),
					Error:              &invalidEvalResultFormatError{reason: fmt.Sprintf("frame cannot uniquely be identified by its labels: has duplicate results with labels {%s}", labelsStr)},
				},
			}
		}
		seenLabels[labelsStr] = true
	}

	return evalResults
}

// AsDataFrame forms the EvalResults in Frame suitable for displaying in the table panel of the front end.
// It displays one row per alert instance, with a column for each label and one for the alerting state.
func (evalResults Results) AsDataFrame() data.Frame {
	fieldLen := len(evalResults)

	uniqueLabelKeys := make(map[string]struct{})

	for _, evalResult := range evalResults {
		for k := range evalResult.Instance {
			uniqueLabelKeys[k] = struct{}{}
		}
	}

	labelColumns := make([]string, 0, len(uniqueLabelKeys))
	for k := range uniqueLabelKeys {
		labelColumns = append(labelColumns, k)
	}

	frame := data.NewFrame("evaluation results")
	for _, lKey := range labelColumns {
		frame.Fields = append(frame.Fields, data.NewField(lKey, nil, make([]string, fieldLen)))
	}
	frame.Fields = append(frame.Fields, data.NewField("State", nil, make([]string, fieldLen)))
	frame.Fields = append(frame.Fields, data.NewField("Info", nil, make([]string, fieldLen)))

	for evalIdx, evalResult := range evalResults {
		for lIdx, v := range labelColumns {
			frame.Set(lIdx, evalIdx, evalResult.Instance[v])
		}

		frame.Set(len(labelColumns), evalIdx, evalResult.State.String())

		switch {
		case evalResult.Error != nil:
			frame.Set(len(labelColumns)+1, evalIdx, evalResult.Error.Error())
		case evalResult.EvaluationString != "":
			frame.Set(len(labelColumns)+1, evalIdx, evalResult.EvaluationString)
		}
	}
	return *frame
}

func (e *evaluatorImpl) Validate(ctx EvaluationContext, condition models.Condition) error {
	req, err := getExprRequest(ctx, condition.Data, e.dataSourceCache)
	if err != nil {
		return err
	}
	for _, query := range req.Queries {
		if query.DataSource == nil || expr.IsDataSource(query.DataSource.UID) {
			continue
		}
		p, found := e.pluginsStore.Plugin(ctx.Ctx, query.DataSource.Type)
		if !found { // technically this should fail earlier during datasource resolution phase.
			return fmt.Errorf("datasource refID %s could not be found: %w", query.RefID, plugins.ErrPluginUnavailable)
		}
		if !p.Backend {
			return fmt.Errorf("datasource refID %s is not a backend datasource", query.RefID)
		}
	}
	_, err = e.create(condition, req)
	return err
}

func (e *evaluatorImpl) Create(ctx EvaluationContext, condition models.Condition) (ConditionEvaluator, error) {
	if len(condition.Data) == 0 {
		return nil, errors.New("expression list is empty. must be at least 1 expression")
	}
	if len(condition.Condition) == 0 {
		return nil, errors.New("condition must not be empty")
	}
	req, err := getExprRequest(ctx, condition.Data, e.dataSourceCache)
	if err != nil {
		return nil, err
	}
	return e.create(condition, req)
}

func (e *evaluatorImpl) create(condition models.Condition, req *expr.Request) (ConditionEvaluator, error) {
	pipeline, err := e.expressionService.BuildPipeline(req)
	if err != nil {
		return nil, err
	}
	conditions := make([]string, 0, len(pipeline))
	for _, node := range pipeline {
		if node.RefID() == condition.Condition {
			return &conditionEvaluator{
				pipeline:          pipeline,
				expressionService: e.expressionService,
				condition:         condition,
				evalTimeout:       e.evaluationTimeout,
			}, nil
		}
		conditions = append(conditions, node.RefID())
	}
	return nil, fmt.Errorf("condition %s does not exist, must be one of %v", condition.Condition, conditions)
}<|MERGE_RESOLUTION|>--- conflicted
+++ resolved
@@ -246,12 +246,8 @@
 func getExprRequest(ctx EvaluationContext, data []models.AlertQuery, dsCacheService datasources.CacheService) (*expr.Request, error) {
 	req := &expr.Request{
 		OrgId:   ctx.User.OrgID,
-<<<<<<< HEAD
-		Headers: buildDatasourceHeaders(ctx),
+		Headers: buildDatasourceHeaders(ctx.Ctx),
 		User:    ctx.User,
-=======
-		Headers: buildDatasourceHeaders(ctx.Ctx),
->>>>>>> 303777e6
 	}
 
 	datasources := make(map[string]*datasources.DataSource, len(data))
