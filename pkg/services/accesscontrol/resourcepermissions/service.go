package resourcepermissions

import (
	"context"
	"fmt"
	"sort"

	"github.com/grafana/grafana/pkg/services/accesscontrol/resourcepermissions/types"
	"github.com/grafana/grafana/pkg/services/sqlstore"

	"github.com/grafana/grafana/pkg/api/routing"
	"github.com/grafana/grafana/pkg/models"
	"github.com/grafana/grafana/pkg/services/accesscontrol"
)

type Store interface {
	// SetUserResourcePermission sets permission for managed user role on a resource
	SetUserResourcePermission(
		ctx context.Context, orgID int64,
		user accesscontrol.User,
		cmd types.SetResourcePermissionCommand,
		hook types.UserResourceHookFunc,
	) (*accesscontrol.ResourcePermission, error)

	// SetTeamResourcePermission sets permission for managed team role on a resource
	SetTeamResourcePermission(
		ctx context.Context, orgID, teamID int64,
		cmd types.SetResourcePermissionCommand,
		hook types.TeamResourceHookFunc,
	) (*accesscontrol.ResourcePermission, error)

	// SetBuiltInResourcePermission sets permissions for managed builtin role on a resource
	SetBuiltInResourcePermission(
		ctx context.Context, orgID int64, builtinRole string,
		cmd types.SetResourcePermissionCommand,
		hook types.BuiltinResourceHookFunc,
	) (*accesscontrol.ResourcePermission, error)

	SetResourcePermissions(
		ctx context.Context, orgID int64,
		commands []types.SetResourcePermissionsCommand,
		hooks types.ResourceHooks,
	) ([]accesscontrol.ResourcePermission, error)

	// GetResourcesPermissions will return all permission for all supplied resource ids
	GetResourcesPermissions(ctx context.Context, orgID int64, query types.GetResourcesPermissionsQuery) ([]accesscontrol.ResourcePermission, error)
}

func New(options Options, router routing.RouteRegister, ac accesscontrol.AccessControl, store Store, sqlStore *sqlstore.SQLStore) (*Service, error) {
	var permissions []string
	actionSet := make(map[string]struct{})
	for permission, actions := range options.PermissionsToActions {
		permissions = append(permissions, permission)
		for _, a := range actions {
			actionSet[a] = struct{}{}
		}
	}

	// Sort all permissions based on action length. Will be used when mapping between actions to permissions
	sort.Slice(permissions, func(i, j int) bool {
		return len(options.PermissionsToActions[permissions[i]]) > len(options.PermissionsToActions[permissions[j]])
	})

	actions := make([]string, 0, len(actionSet))
	for action := range actionSet {
		actions = append(actions, action)
	}

	s := &Service{
		ac:          ac,
		store:       store,
		options:     options,
		permissions: permissions,
		actions:     actions,
		sqlStore:    sqlStore,
	}

	s.api = newApi(ac, router, s)

	if err := s.declareFixedRoles(); err != nil {
		return nil, err
	}

	s.api.registerEndpoints()

	return s, nil
}

// Service is used to create access control sub system including api / and service for managed resource permission
type Service struct {
	ac    accesscontrol.AccessControl
	store Store
	api   *api

	options     Options
	permissions []string
	actions     []string
	sqlStore    *sqlstore.SQLStore
}

func (s *Service) GetPermissions(ctx context.Context, orgID int64, resourceID string) ([]accesscontrol.ResourcePermission, error) {
	return s.store.GetResourcesPermissions(ctx, orgID, types.GetResourcesPermissionsQuery{
		Actions:     s.actions,
		Resource:    s.options.Resource,
		ResourceIDs: []string{resourceID},
		OnlyManaged: s.options.OnlyManaged,
	})
}

func (s *Service) SetUserPermission(ctx context.Context, orgID int64, user accesscontrol.User, resourceID, permission string) (*accesscontrol.ResourcePermission, error) {
	actions, err := s.mapPermission(permission)
	if err != nil {
		return nil, err
	}

	if err := s.validateResource(ctx, orgID, resourceID); err != nil {
		return nil, err
	}

	if err := s.validateUser(ctx, orgID, user.ID); err != nil {
		return nil, err
	}

	return s.store.SetUserResourcePermission(ctx, orgID, user, types.SetResourcePermissionCommand{
		Actions:    actions,
		Permission: permission,
		ResourceID: resourceID,
		Resource:   s.options.Resource,
	}, s.options.OnSetUser)
}

func (s *Service) SetTeamPermission(ctx context.Context, orgID, teamID int64, resourceID, permission string) (*accesscontrol.ResourcePermission, error) {
	actions, err := s.mapPermission(permission)
	if err != nil {
		return nil, err
	}

	if err := s.validateTeam(ctx, orgID, teamID); err != nil {
		return nil, err
	}

	if err := s.validateResource(ctx, orgID, resourceID); err != nil {
		return nil, err
	}

	return s.store.SetTeamResourcePermission(ctx, orgID, teamID, types.SetResourcePermissionCommand{
		Actions:    actions,
		Permission: permission,
		ResourceID: resourceID,
		Resource:   s.options.Resource,
	}, s.options.OnSetTeam)
}

func (s *Service) SetBuiltInRolePermission(ctx context.Context, orgID int64, builtInRole, resourceID, permission string) (*accesscontrol.ResourcePermission, error) {
	actions, err := s.mapPermission(permission)
	if err != nil {
		return nil, err
	}

	if err := s.validateBuiltinRole(ctx, builtInRole); err != nil {
		return nil, err
	}

	if err := s.validateResource(ctx, orgID, resourceID); err != nil {
		return nil, err
	}

	return s.store.SetBuiltInResourcePermission(ctx, orgID, builtInRole, types.SetResourcePermissionCommand{
		Actions:    actions,
		Permission: permission,
		ResourceID: resourceID,
		Resource:   s.options.Resource,
	}, s.options.OnSetBuiltInRole)
}

<<<<<<< HEAD
func (s *Service) MapActions(permission accesscontrol.ResourcePermission) string {
=======
func (s *Service) SetPermissions(
	ctx context.Context, orgID int64, resourceID string,
	commands ...accesscontrol.SetResourcePermissionCommand,
) ([]accesscontrol.ResourcePermission, error) {
	if err := s.validateResource(ctx, orgID, resourceID); err != nil {
		return nil, err
	}

	dbCommands := make([]types.SetResourcePermissionsCommand, 0, len(commands))
	for _, cmd := range commands {
		if cmd.UserID != 0 {
			if err := s.validateUser(ctx, orgID, cmd.UserID); err != nil {
				return nil, err
			}
		} else if cmd.TeamID != 0 {
			if err := s.validateTeam(ctx, orgID, cmd.TeamID); err != nil {
				return nil, err
			}
		} else {
			if err := s.validateBuiltinRole(ctx, cmd.BuiltinRole); err != nil {
				return nil, err
			}
		}

		actions, err := s.mapPermission(cmd.Permission)
		if err != nil {
			return nil, err
		}

		dbCommands = append(dbCommands, types.SetResourcePermissionsCommand{
			User:        accesscontrol.User{ID: cmd.UserID},
			TeamID:      cmd.TeamID,
			BuiltinRole: cmd.BuiltinRole,
			SetResourcePermissionCommand: types.SetResourcePermissionCommand{
				Actions:    actions,
				Resource:   s.options.Resource,
				ResourceID: resourceID,
				Permission: cmd.Permission,
			},
		})
	}

	return s.store.SetResourcePermissions(ctx, orgID, dbCommands, types.ResourceHooks{
		User:        s.options.OnSetUser,
		Team:        s.options.OnSetTeam,
		BuiltInRole: s.options.OnSetBuiltInRole,
	})
}

func (s *Service) mapActions(permission accesscontrol.ResourcePermission) string {
>>>>>>> 922b9465
	for _, p := range s.permissions {
		if permission.Contains(s.options.PermissionsToActions[p]) {
			return p
		}
	}
	return ""
}

func (s *Service) mapPermission(permission string) ([]string, error) {
	if permission == "" {
		return []string{}, nil
	}

	for k, v := range s.options.PermissionsToActions {
		if permission == k {
			return v, nil
		}
	}
	return nil, ErrInvalidPermission
}

func (s *Service) validateResource(ctx context.Context, orgID int64, resourceID string) error {
	if s.options.ResourceValidator != nil {
		return s.options.ResourceValidator(ctx, orgID, resourceID)
	}
	return nil
}

func (s *Service) validateUser(ctx context.Context, orgID, userID int64) error {
	if !s.options.Assignments.Users {
		return ErrInvalidAssignment
	}

	if err := s.sqlStore.GetSignedInUser(ctx, &models.GetSignedInUserQuery{OrgId: orgID, UserId: userID}); err != nil {
		return err
	}
	return nil
}

func (s *Service) validateTeam(ctx context.Context, orgID, teamID int64) error {
	if !s.options.Assignments.Teams {
		return ErrInvalidAssignment
	}

	if err := s.sqlStore.GetTeamById(ctx, &models.GetTeamByIdQuery{OrgId: orgID, Id: teamID}); err != nil {
		return err
	}
	return nil
}

func (s *Service) validateBuiltinRole(ctx context.Context, builtinRole string) error {
	if !s.options.Assignments.BuiltInRoles {
		return ErrInvalidAssignment
	}

	if err := accesscontrol.ValidateBuiltInRoles([]string{builtinRole}); err != nil {
		return err
	}
	return nil
}

func (s *Service) declareFixedRoles() error {
	scopeAll := accesscontrol.Scope(s.options.Resource, "*")
	readerRole := accesscontrol.RoleRegistration{
		Role: accesscontrol.RoleDTO{
			Version:     5,
			Name:        fmt.Sprintf("fixed:%s.permissions:reader", s.options.Resource),
			DisplayName: s.options.ReaderRoleName,
			Group:       s.options.RoleGroup,
			Permissions: []accesscontrol.Permission{
				{Action: fmt.Sprintf("%s.permissions:read", s.options.Resource), Scope: scopeAll},
			},
		},
		Grants: []string{string(models.ROLE_ADMIN)},
	}

	writerRole := accesscontrol.RoleRegistration{
		Role: accesscontrol.RoleDTO{
			Version:     5,
			Name:        fmt.Sprintf("fixed:%s.permissions:writer", s.options.Resource),
			DisplayName: s.options.WriterRoleName,
			Group:       s.options.RoleGroup,
			Permissions: accesscontrol.ConcatPermissions(readerRole.Role.Permissions, []accesscontrol.Permission{
				{Action: fmt.Sprintf("%s.permissions:write", s.options.Resource), Scope: scopeAll},
			}),
		},
		Grants: []string{string(models.ROLE_ADMIN)},
	}

	return s.ac.DeclareFixedRoles(readerRole, writerRole)
}<|MERGE_RESOLUTION|>--- conflicted
+++ resolved
@@ -173,9 +173,6 @@
 	}, s.options.OnSetBuiltInRole)
 }
 
-<<<<<<< HEAD
-func (s *Service) MapActions(permission accesscontrol.ResourcePermission) string {
-=======
 func (s *Service) SetPermissions(
 	ctx context.Context, orgID int64, resourceID string,
 	commands ...accesscontrol.SetResourcePermissionCommand,
@@ -225,8 +222,7 @@
 	})
 }
 
-func (s *Service) mapActions(permission accesscontrol.ResourcePermission) string {
->>>>>>> 922b9465
+func (s *Service) MapActions(permission accesscontrol.ResourcePermission) string {
 	for _, p := range s.permissions {
 		if permission.Contains(s.options.PermissionsToActions[p]) {
 			return p
