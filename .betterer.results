--- conflicted
+++ resolved
@@ -4379,41 +4379,9 @@
     "public/app/features/sandbox/TestStuffPage.tsx:5381": [
       [0, 0, 0, "Do not use any type assertions.", "0"]
     ],
-<<<<<<< HEAD
-    "public/app/features/scenes/components/VizPanel/VizPanelRenderer.tsx:5381": [
-      [0, 0, 0, "Do not use any type assertions.", "0"]
-    ],
     "public/app/features/scenes/components/app/SceneApp.tsx:5381": [
       [0, 0, 0, "Unexpected any. Specify a different type.", "0"]
     ],
-    "public/app/features/scenes/components/layout/SceneFlexLayout.tsx:5381": [
-      [0, 0, 0, "Do not use any type assertions.", "0"]
-    ],
-    "public/app/features/scenes/core/SceneComponentWrapper.tsx:5381": [
-      [0, 0, 0, "Do not use any type assertions.", "0"],
-      [0, 0, 0, "Unexpected any. Specify a different type.", "1"]
-    ],
-    "public/app/features/scenes/core/SceneObjectBase.test.ts:5381": [
-      [0, 0, 0, "Unexpected any. Specify a different type.", "0"]
-    ],
-    "public/app/features/scenes/core/SceneObjectBase.tsx:5381": [
-      [0, 0, 0, "Do not use any type assertions.", "0"],
-      [0, 0, 0, "Do not use any type assertions.", "1"],
-      [0, 0, 0, "Unexpected any. Specify a different type.", "2"]
-    ],
-    "public/app/features/scenes/core/sceneGraph.ts:5381": [
-      [0, 0, 0, "Do not use any type assertions.", "0"]
-    ],
-    "public/app/features/scenes/core/types.ts:5381": [
-      [0, 0, 0, "Unexpected any. Specify a different type.", "0"]
-    ],
-    "public/app/features/scenes/core/utils.ts:5381": [
-      [0, 0, 0, "Unexpected any. Specify a different type.", "0"],
-      [0, 0, 0, "Do not use any type assertions.", "1"],
-      [0, 0, 0, "Unexpected any. Specify a different type.", "2"]
-    ],
-=======
->>>>>>> e481673b
     "public/app/features/scenes/editor/SceneObjectTree.tsx:5381": [
       [0, 0, 0, "Do not use any type assertions.", "0"],
       [0, 0, 0, "Unexpected any. Specify a different type.", "1"]
