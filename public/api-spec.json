--- conflicted
+++ resolved
@@ -490,25 +490,12 @@
         "operationId": "addUserRole",
         "parameters": [
           {
-<<<<<<< HEAD
-=======
-            "type": "integer",
-            "format": "int64",
-            "x-go-name": "UserID",
-            "name": "user_id",
-            "in": "path",
-            "required": true
-          },
-          {
-            "x-go-name": "Body",
->>>>>>> 516c8b60
             "name": "body",
             "in": "body",
             "required": true,
             "schema": {
               "$ref": "#/definitions/AddUserRoleCommand"
             }
-<<<<<<< HEAD
           },
           {
             "type": "integer",
@@ -516,8 +503,6 @@
             "name": "user_id",
             "in": "path",
             "required": true
-=======
->>>>>>> 516c8b60
           }
         ],
         "responses": {
@@ -544,14 +529,6 @@
         "operationId": "removeUserRole",
         "parameters": [
           {
-            "type": "integer",
-            "format": "int64",
-            "x-go-name": "UserID",
-            "name": "user_id",
-            "in": "path",
-            "required": true
-          },
-          {
             "type": "string",
             "name": "roleUID",
             "in": "path",
@@ -562,7 +539,6 @@
             "description": "A flag indicating if the assignment is global or not. If set to false, the default org ID of the authenticated user will be used from the request to remove assignment.",
             "name": "global",
             "in": "query"
-<<<<<<< HEAD
           },
           {
             "type": "integer",
@@ -570,8 +546,6 @@
             "name": "user_id",
             "in": "path",
             "required": true
-=======
->>>>>>> 516c8b60
           }
         ],
         "responses": {
@@ -3047,30 +3021,17 @@
       "get": {
         "description": "Proxies all calls to the actual data source.",
         "tags": ["datasources"],
-<<<<<<< HEAD
-        "summary": "Data source proxy GET calls ussing UID.",
-        "operationId": "datasourceProxyGETcallsWithUID",
-        "parameters": [
-          {
-            "type": "string",
-=======
         "summary": "Data source proxy GET calls.",
         "operationId": "datasourceProxyGETByUIDcalls",
         "parameters": [
           {
             "type": "string",
-            "x-go-name": "DatasourceUID",
->>>>>>> 516c8b60
             "name": "datasource_uid",
             "in": "path",
             "required": true
           },
           {
             "type": "string",
-<<<<<<< HEAD
-=======
-            "x-go-name": "DatasourceProxyRoute",
->>>>>>> 516c8b60
             "name": "datasource_proxy_route",
             "in": "path",
             "required": true
@@ -3096,8 +3057,6 @@
             "$ref": "#/responses/internalServerError"
           }
         }
-<<<<<<< HEAD
-=======
       },
       "post": {
         "description": "Proxies all calls to the actual data source. The data source should support POST methods for the specific path and role as defined",
@@ -3107,14 +3066,12 @@
         "parameters": [
           {
             "type": "string",
-            "x-go-name": "DatasourceUID",
             "name": "datasource_uid",
             "in": "path",
             "required": true
           },
           {
             "type": "string",
-            "x-go-name": "DatasourceProxyRoute",
             "name": "datasource_proxy_route",
             "in": "path",
             "required": true
@@ -3152,14 +3109,12 @@
         "parameters": [
           {
             "type": "string",
-            "x-go-name": "DatasourceUID",
             "name": "datasource_uid",
             "in": "path",
             "required": true
           },
           {
             "type": "string",
-            "x-go-name": "DatasourceProxyRoute",
             "name": "datasource_proxy_route",
             "in": "path",
             "required": true
@@ -3185,7 +3140,6 @@
             "$ref": "#/responses/internalServerError"
           }
         }
->>>>>>> 516c8b60
       }
     },
     "/datasources/proxy/{datasource_id}/{datasource_proxy_route}": {
@@ -3605,23 +3559,13 @@
         "parameters": [
           {
             "type": "string",
-<<<<<<< HEAD
             "name": "permissionId",
-=======
-            "x-go-name": "DatasourceID",
+            "in": "path",
+            "required": true
+          },
+          {
+            "type": "string",
             "name": "datasource_id",
->>>>>>> 516c8b60
-            "in": "path",
-            "required": true
-          },
-          {
-            "type": "string",
-<<<<<<< HEAD
-            "name": "datasource_id",
-=======
-            "x-go-name": "PermissionID",
-            "name": "permissionId",
->>>>>>> 516c8b60
             "in": "path",
             "required": true
           }
@@ -6428,19 +6372,19 @@
         "operationId": "addTeamGroupApi",
         "parameters": [
           {
+            "type": "integer",
+            "format": "int64",
+            "name": "teamId",
+            "in": "path",
+            "required": true
+          },
+          {
             "name": "body",
             "in": "body",
             "required": true,
             "schema": {
               "$ref": "#/definitions/TeamGroupMapping"
             }
-          },
-          {
-            "type": "integer",
-            "format": "int64",
-            "name": "teamId",
-            "in": "path",
-            "required": true
           }
         ],
         "responses": {
@@ -6474,14 +6418,14 @@
           {
             "type": "integer",
             "format": "int64",
-            "name": "groupId",
+            "name": "teamId",
             "in": "path",
             "required": true
           },
           {
             "type": "integer",
             "format": "int64",
-            "name": "teamId",
+            "name": "groupId",
             "in": "path",
             "required": true
           }
@@ -8199,36 +8143,6 @@
         }
       }
     },
-    "AnnotationActions": {
-      "type": "object",
-      "properties": {
-        "canAdd": {
-          "type": "boolean",
-          "x-go-name": "CanAdd"
-        },
-        "canDelete": {
-          "type": "boolean",
-          "x-go-name": "CanDelete"
-        },
-        "canEdit": {
-          "type": "boolean",
-          "x-go-name": "CanEdit"
-        }
-      },
-      "x-go-package": "github.com/grafana/grafana/pkg/api/dtos"
-    },
-    "AnnotationPermission": {
-      "type": "object",
-      "properties": {
-        "dashboard": {
-          "$ref": "#/definitions/AnnotationActions"
-        },
-        "organization": {
-          "$ref": "#/definitions/AnnotationActions"
-        }
-      },
-      "x-go-package": "github.com/grafana/grafana/pkg/api/dtos"
-    },
     "ApiKeyDTO": {
       "type": "object",
       "properties": {
@@ -8266,12 +8180,7 @@
         "reportLogoUrl": {
           "type": "string"
         }
-<<<<<<< HEAD
-      }
-=======
-      },
-      "x-go-package": "github.com/grafana/grafana/pkg/extensions/report/api"
->>>>>>> 516c8b60
+      }
     },
     "CalculateDiffTarget": {
       "type": "object",
@@ -8364,12 +8273,7 @@
           "type": "integer",
           "format": "int64"
         }
-<<<<<<< HEAD
-      }
-=======
-      },
-      "x-go-package": "github.com/grafana/grafana/pkg/extensions/report/api"
->>>>>>> 516c8b60
+      }
     },
     "CreateAlertNotificationCommand": {
       "type": "object",
@@ -8520,12 +8424,7 @@
         "templateVars": {
           "type": "object"
         }
-<<<<<<< HEAD
-      }
-=======
-      },
-      "x-go-package": "github.com/grafana/grafana/pkg/extensions/report/api"
->>>>>>> 516c8b60
+      }
     },
     "CreateOrgCommand": {
       "type": "object",
@@ -9260,12 +9159,7 @@
       "type": "array",
       "items": {
         "$ref": "#/definitions/DataTimeSeries"
-<<<<<<< HEAD
-      }
-=======
-      },
-      "x-go-package": "github.com/grafana/grafana/pkg/tsdb/legacydata"
->>>>>>> 516c8b60
+      }
     },
     "DeleteTokenCommand": {
       "type": "object",
@@ -9514,30 +9408,16 @@
         "url": {
           "type": "string"
         }
-<<<<<<< HEAD
-      }
-=======
-      },
-      "x-go-package": "github.com/grafana/grafana/pkg/models"
->>>>>>> 516c8b60
+      }
     },
     "HitList": {
       "type": "array",
       "items": {
         "$ref": "#/definitions/Hit"
-<<<<<<< HEAD
       }
     },
     "HitType": {
       "type": "string"
-=======
-      },
-      "x-go-package": "github.com/grafana/grafana/pkg/models"
-    },
-    "HitType": {
-      "type": "string",
-      "x-go-package": "github.com/grafana/grafana/pkg/models"
->>>>>>> 516c8b60
     },
     "ImportDashboardInput": {
       "type": "object",
@@ -9903,27 +9783,6 @@
           "format": "int64"
         }
       }
-    },
-    "MassDeleteAnnotationsCmd": {
-      "type": "object",
-      "properties": {
-        "annotationId": {
-          "type": "integer",
-          "format": "int64",
-          "x-go-name": "AnnotationId"
-        },
-        "dashboardId": {
-          "type": "integer",
-          "format": "int64",
-          "x-go-name": "DashboardId"
-        },
-        "panelId": {
-          "type": "integer",
-          "format": "int64",
-          "x-go-name": "PanelId"
-        }
-      },
-      "x-go-package": "github.com/grafana/grafana/pkg/api/dtos"
     },
     "Metadata": {
       "description": "Metadata contains user accesses for a given resource\nEx: map[string]bool{\"create\":true, \"delete\": true}",
@@ -10352,16 +10211,6 @@
         }
       }
     },
-    "QueryHistoryPreference": {
-      "type": "object",
-      "properties": {
-        "homeTab": {
-          "type": "string",
-          "x-go-name": "HomeTab"
-        }
-      },
-      "x-go-package": "github.com/grafana/grafana/pkg/models"
-    },
     "RecordingRuleJSON": {
       "description": "RecordingRuleJSON is the external representation of a recording rule",
       "type": "object",
@@ -10428,12 +10277,7 @@
           "description": "Send the report to the emails specified in the report. Required if emails is not present.",
           "type": "boolean"
         }
-<<<<<<< HEAD
-      }
-=======
-      },
-      "x-go-package": "github.com/grafana/grafana/pkg/extensions/report/api"
->>>>>>> 516c8b60
+      }
     },
     "ReportOptionsDTO": {
       "type": "object",
@@ -10447,12 +10291,7 @@
         "timeRange": {
           "$ref": "#/definitions/TimeRangeDTO"
         }
-<<<<<<< HEAD
-      }
-=======
-      },
-      "x-go-package": "github.com/grafana/grafana/pkg/extensions/report/api"
->>>>>>> 516c8b60
+      }
     },
     "Responses": {
       "description": "The QueryData method the QueryDataHandler method will set the RefId\nproperty on the DataRespones' frames based on these RefIDs.",
@@ -10591,12 +10430,7 @@
         "workdaysOnly": {
           "type": "boolean"
         }
-<<<<<<< HEAD
-      }
-=======
-      },
-      "x-go-package": "github.com/grafana/grafana/pkg/extensions/report/api"
->>>>>>> 516c8b60
+      }
     },
     "SearchTeamQueryResult": {
       "type": "object",
@@ -10688,12 +10522,7 @@
           "type": "integer",
           "format": "int64"
         }
-<<<<<<< HEAD
-      }
-=======
-      },
-      "x-go-package": "github.com/grafana/grafana/pkg/extensions/report/api"
->>>>>>> 516c8b60
+      }
     },
     "Status": {
       "type": "object",
@@ -10920,12 +10749,7 @@
         "to": {
           "type": "string"
         }
-<<<<<<< HEAD
-      }
-=======
-      },
-      "x-go-package": "github.com/grafana/grafana/pkg/extensions/report/api"
->>>>>>> 516c8b60
+      }
     },
     "Token": {
       "type": "object",
@@ -11007,13 +10831,11 @@
           "format": "int64"
         },
         "trial": {
-          "type": "boolean",
-          "x-go-name": "Trial"
+          "type": "boolean"
         },
         "trial_exp": {
           "type": "integer",
-          "format": "int64",
-          "x-go-name": "TrialExpires"
+          "format": "int64"
         },
         "update_days": {
           "type": "integer",
