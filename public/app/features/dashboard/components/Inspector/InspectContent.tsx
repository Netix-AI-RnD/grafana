import React, { useState } from 'react';
import { DataSourceApi, PanelData, PanelPlugin } from '@grafana/data';
import { getTemplateSrv } from '@grafana/runtime';
import { CustomScrollbar, Drawer, TabContent } from '@grafana/ui';
import { getPanelInspectorStyles } from 'app/features/inspector/styles';
import { InspectMetadataTab } from 'app/features/inspector/InspectMetadataTab';
import { InspectSubtitle } from 'app/features/inspector/InspectSubtitle';
import { InspectJSONTab } from 'app/features/inspector/InspectJSONTab';
import { QueryInspector } from 'app/features/inspector/QueryInspector';
import { InspectStatsTab } from 'app/features/inspector/InspectStatsTab';
import { InspectErrorTab } from 'app/features/inspector/InspectErrorTab';
import { InspectDataTab } from 'app/features/inspector/InspectDataTab';
import { InspectTab } from 'app/features/inspector/types';
import { DashboardModel, PanelModel } from '../../state';
import { GetDataOptions } from '../../../query/state/PanelQueryRunner';
<<<<<<< HEAD
import { InspectShareTab } from 'app/features/inspector/InspectShareTab';
=======
import { InspectActionsTab } from './PanelInspectActions';
>>>>>>> 6d78f928

interface Props {
  dashboard: DashboardModel;
  panel: PanelModel;
  plugin?: PanelPlugin | null;
  defaultTab?: InspectTab;
  tabs: Array<{ label: string; value: InspectTab }>;
  // The last raw response
  data?: PanelData;
  isDataLoading: boolean;
  dataOptions: GetDataOptions;
  // If the datasource supports custom metadata
  metadataDatasource?: DataSourceApi;
  onDataOptionsChange: (options: GetDataOptions) => void;
  onClose: () => void;
}

export const InspectContent: React.FC<Props> = ({
  panel,
  plugin,
  dashboard,
  tabs,
  data,
  isDataLoading,
  dataOptions,
  metadataDatasource,
  defaultTab,
  onDataOptionsChange,
  onClose,
}) => {
  const [currentTab, setCurrentTab] = useState(defaultTab ?? InspectTab.Data);

  if (!plugin) {
    return null;
  }

  const styles = getPanelInspectorStyles();
  const error = data?.error;

  // Validate that the active tab is actually valid and allowed
  let activeTab = currentTab;
  if (!tabs.find((item) => item.value === currentTab)) {
    activeTab = InspectTab.JSON;
  }
  const title = getTemplateSrv().replace(panel.title, panel.scopedVars, 'text');

  return (
    <Drawer
      title={`Inspect: ${title || 'Panel'}`}
      subtitle={
        <InspectSubtitle
          tabs={tabs}
          tab={activeTab}
          data={data}
          onSelectTab={(item) => setCurrentTab(item.value || InspectTab.Data)}
        />
      }
      width="50%"
      onClose={onClose}
      expandable
    >
      {activeTab === InspectTab.Data && (
        <InspectDataTab
          panel={panel}
          data={data && data.series}
          isLoading={isDataLoading}
          options={dataOptions}
          onOptionsChange={onDataOptionsChange}
        />
      )}
      <CustomScrollbar autoHeightMin="100%">
        <TabContent className={styles.tabContent}>
          {data && activeTab === InspectTab.Meta && (
            <InspectMetadataTab data={data} metadataDatasource={metadataDatasource} />
          )}

          {activeTab === InspectTab.JSON && (
            <InspectJSONTab panel={panel} dashboard={dashboard} data={data} onClose={onClose} />
          )}
          {activeTab === InspectTab.Error && <InspectErrorTab error={error} />}
          {data && activeTab === InspectTab.Stats && <InspectStatsTab data={data} timeZone={dashboard.getTimezone()} />}
          {data && activeTab === InspectTab.Query && (
            <QueryInspector panel={panel} data={data.series} onRefreshQuery={() => panel.refresh()} />
          )}
<<<<<<< HEAD
          {data && activeTab === InspectTab.Share && <InspectShareTab dashboard={dashboard} panel={panel} />}
=======
          {activeTab === InspectTab.Actions && <InspectActionsTab panel={panel} data={data} />}
>>>>>>> 6d78f928
        </TabContent>
      </CustomScrollbar>
    </Drawer>
  );
};<|MERGE_RESOLUTION|>--- conflicted
+++ resolved
@@ -13,11 +13,8 @@
 import { InspectTab } from 'app/features/inspector/types';
 import { DashboardModel, PanelModel } from '../../state';
 import { GetDataOptions } from '../../../query/state/PanelQueryRunner';
-<<<<<<< HEAD
+import { InspectActionsTab } from './PanelInspectActions';
 import { InspectShareTab } from 'app/features/inspector/InspectShareTab';
-=======
-import { InspectActionsTab } from './PanelInspectActions';
->>>>>>> 6d78f928
 
 interface Props {
   dashboard: DashboardModel;
@@ -102,11 +99,8 @@
           {data && activeTab === InspectTab.Query && (
             <QueryInspector panel={panel} data={data.series} onRefreshQuery={() => panel.refresh()} />
           )}
-<<<<<<< HEAD
+          {activeTab === InspectTab.Actions && <InspectActionsTab panel={panel} data={data} />}
           {data && activeTab === InspectTab.Share && <InspectShareTab dashboard={dashboard} panel={panel} />}
-=======
-          {activeTab === InspectTab.Actions && <InspectActionsTab panel={panel} data={data} />}
->>>>>>> 6d78f928
         </TabContent>
       </CustomScrollbar>
     </Drawer>
