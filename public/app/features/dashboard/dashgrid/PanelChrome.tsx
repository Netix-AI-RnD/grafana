// Libraries
import React, { PureComponent } from 'react';
import { AutoSizer } from 'react-virtualized';

// Services
import { getTimeSrv, TimeSrv } from '../services/TimeSrv';

// Components
import { PanelHeader } from './PanelHeader/PanelHeader';
import { DataPanel } from './DataPanel';

// Utils
import { applyPanelTimeOverrides, snapshotDataToPanelData } from 'app/features/dashboard/utils/panel';
import { PANEL_HEADER_HEIGHT } from 'app/core/constants';
import { profiler } from 'app/core/profiler';

// Types
import { DashboardModel, PanelModel } from '../state';
import { PanelPlugin } from 'app/types';
import { TimeRange, LoadingState, PanelData } from '@grafana/ui';

import variables from 'sass/_variables.scss';
import templateSrv from 'app/features/templating/template_srv';
import { DataQueryResponse } from '@grafana/ui/src';

export interface Props {
  panel: PanelModel;
  dashboard: DashboardModel;
  plugin: PanelPlugin;
}

export interface State {
  refreshCounter: number;
  renderCounter: number;
  timeInfo?: string;
  timeRange?: TimeRange;
}

export class PanelChrome extends PureComponent<Props, State> {
  timeSrv: TimeSrv = getTimeSrv();

  constructor(props) {
    super(props);

    this.state = {
      refreshCounter: 0,
      renderCounter: 0,
    };
  }

  componentDidMount() {
    this.props.panel.events.on('refresh', this.onRefresh);
    this.props.panel.events.on('render', this.onRender);
    this.props.dashboard.panelInitialized(this.props.panel);
  }

  componentWillUnmount() {
    this.props.panel.events.off('refresh', this.onRefresh);
  }

  onRefresh = () => {
    console.log('onRefresh');
    if (!this.isVisible) {
      return;
    }

    const { panel } = this.props;
    const timeData = applyPanelTimeOverrides(panel, this.timeSrv.timeRange());

    this.setState({
      refreshCounter: this.state.refreshCounter + 1,
      timeRange: timeData.timeRange,
      timeInfo: timeData.timeInfo,
    });
  };

  onRender = () => {
    this.setState({
      renderCounter: this.state.renderCounter + 1,
    });
  };

  onInterpolate = (value: string, format?: string) => {
    return templateSrv.replace(value, this.props.panel.scopedVars, format);
  };

  onDataResponse = (dataQueryResponse: DataQueryResponse) => {
    if (this.props.dashboard.isSnapshot()) {
      this.props.panel.snapshotData = dataQueryResponse.data;
    }
  };

  get isVisible() {
    return !this.props.dashboard.otherPanelInFullscreen(this.props.panel);
  }

<<<<<<< HEAD
=======
  get hasPanelSnapshot() {
    const { panel } = this.props;
    return panel.snapshotData && panel.snapshotData.length;
  }

  get hasDataPanel() {
    return !this.props.plugin.noQueries && !this.hasPanelSnapshot;
  }

  get getDataForPanel() {
    const { panel, plugin } = this.props;

    if (plugin.noQueries) {
      return null;
    }

    return this.hasPanelSnapshot ? snapshotDataToPanelData(panel) : null;
  }

>>>>>>> c3965e33
  renderPanelPlugin(loading: LoadingState, panelData: PanelData, width: number, height: number): JSX.Element {
    const { panel, plugin } = this.props;
    const { timeRange, renderCounter } = this.state;
    const PanelComponent = plugin.exports.Panel;

    // This is only done to increase a counter that is used by backend
    // image rendering (phantomjs/headless chrome) to know when to capture image
    if (loading === LoadingState.Done) {
      profiler.renderingCompleted(panel.id);
    }

    return (
      <div className="panel-content">
        <PanelComponent
          loading={loading}
          panelData={panelData}
          timeRange={timeRange}
          options={panel.getOptions(plugin.exports.PanelDefaults)}
          width={width - 2 * variables.panelHorizontalPadding}
          height={height - PANEL_HEADER_HEIGHT - variables.panelVerticalPadding}
          renderCounter={renderCounter}
          onInterpolate={this.onInterpolate}
        />
      </div>
    );
  }

<<<<<<< HEAD
  renderHelper = (width: number, height: number): JSX.Element => {
    const { panel, plugin } = this.props;
=======
  renderPanelBody = (width: number, height: number): JSX.Element => {
    const { panel } = this.props;
>>>>>>> c3965e33
    const { refreshCounter, timeRange } = this.state;
    const { datasource, targets } = panel;
    return (
      <>
<<<<<<< HEAD
      {panel.snapshotData && panel.snapshotData.length > 0 ? (
        this.renderPanelPlugin(LoadingState.Done, snapshotDataToPanelData(panel), width, height)
      ) : (
        <>
        {plugin.noQueries ?
            this.renderPanelPlugin(LoadingState.Done, null, width, height)
          : (
            <DataPanel
=======
        {this.hasDataPanel ? (
          <DataPanel
            panelId={panel.id}
>>>>>>> c3965e33
            datasource={datasource}
            queries={targets}
            timeRange={timeRange}
            isVisible={this.isVisible}
            widthPixels={width}
            refreshCounter={refreshCounter}
<<<<<<< HEAD
            onDataResponse={this.onDataResponse}
          >
=======
            onDataResponse={this.onDataResponse} >
>>>>>>> c3965e33
            {({ loading, panelData }) => {
              return this.renderPanelPlugin(loading, panelData, width, height);
            }}
          </DataPanel>
<<<<<<< HEAD
          )}
        </>
      )}
      </>
    );
  }


=======
        ) : (
          this.renderPanelPlugin(LoadingState.Done, this.getDataForPanel, width, height)
        )}
      </>
    );
  }

>>>>>>> c3965e33
  render() {
    const { dashboard, panel } = this.props;
    const { timeInfo } = this.state;
    const { transparent } = panel;

    const containerClassNames = `panel-container panel-container--absolute ${transparent ? 'panel-transparent' : ''}`;
    return (
      <AutoSizer>
        {({ width, height }) => {
          if (width === 0) {
            return null;
          }

          return (
            <div className={containerClassNames}>
              <PanelHeader
                panel={panel}
                dashboard={dashboard}
                timeInfo={timeInfo}
                title={panel.title}
                description={panel.description}
                scopedVars={panel.scopedVars}
                links={panel.links}
              />
<<<<<<< HEAD
              {this.renderHelper(width, height)}
=======
              {this.renderPanelBody(width, height)}
>>>>>>> c3965e33
            </div>
          );
        }}
      </AutoSizer>
    );
  }
}<|MERGE_RESOLUTION|>--- conflicted
+++ resolved
@@ -94,8 +94,6 @@
     return !this.props.dashboard.otherPanelInFullscreen(this.props.panel);
   }
 
-<<<<<<< HEAD
-=======
   get hasPanelSnapshot() {
     const { panel } = this.props;
     return panel.snapshotData && panel.snapshotData.length;
@@ -115,7 +113,6 @@
     return this.hasPanelSnapshot ? snapshotDataToPanelData(panel) : null;
   }
 
->>>>>>> c3965e33
   renderPanelPlugin(loading: LoadingState, panelData: PanelData, width: number, height: number): JSX.Element {
     const { panel, plugin } = this.props;
     const { timeRange, renderCounter } = this.state;
@@ -143,65 +140,34 @@
     );
   }
 
-<<<<<<< HEAD
-  renderHelper = (width: number, height: number): JSX.Element => {
-    const { panel, plugin } = this.props;
-=======
   renderPanelBody = (width: number, height: number): JSX.Element => {
     const { panel } = this.props;
->>>>>>> c3965e33
     const { refreshCounter, timeRange } = this.state;
     const { datasource, targets } = panel;
     return (
       <>
-<<<<<<< HEAD
-      {panel.snapshotData && panel.snapshotData.length > 0 ? (
-        this.renderPanelPlugin(LoadingState.Done, snapshotDataToPanelData(panel), width, height)
-      ) : (
-        <>
-        {plugin.noQueries ?
-            this.renderPanelPlugin(LoadingState.Done, null, width, height)
-          : (
-            <DataPanel
-=======
         {this.hasDataPanel ? (
           <DataPanel
             panelId={panel.id}
->>>>>>> c3965e33
             datasource={datasource}
             queries={targets}
             timeRange={timeRange}
             isVisible={this.isVisible}
             widthPixels={width}
             refreshCounter={refreshCounter}
-<<<<<<< HEAD
             onDataResponse={this.onDataResponse}
           >
-=======
-            onDataResponse={this.onDataResponse} >
->>>>>>> c3965e33
             {({ loading, panelData }) => {
               return this.renderPanelPlugin(loading, panelData, width, height);
             }}
           </DataPanel>
-<<<<<<< HEAD
-          )}
-        </>
-      )}
-      </>
-    );
-  }
-
-
-=======
         ) : (
           this.renderPanelPlugin(LoadingState.Done, this.getDataForPanel, width, height)
         )}
       </>
     );
-  }
-
->>>>>>> c3965e33
+  };
+
   render() {
     const { dashboard, panel } = this.props;
     const { timeInfo } = this.state;
@@ -226,11 +192,7 @@
                 scopedVars={panel.scopedVars}
                 links={panel.links}
               />
-<<<<<<< HEAD
-              {this.renderHelper(width, height)}
-=======
               {this.renderPanelBody(width, height)}
->>>>>>> c3965e33
             </div>
           );
         }}
