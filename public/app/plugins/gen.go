//go:build ignore
// +build ignore

//go:generate go run gen.go

package main

import (
	"context"
	"fmt"
	"log"
	"os"
	"path/filepath"
	"strings"

	"github.com/grafana/codejen"
	"github.com/grafana/kindsys"

	corecodegen "github.com/grafana/grafana/pkg/codegen"
	"github.com/grafana/grafana/pkg/cuectx"
	"github.com/grafana/grafana/pkg/plugins/codegen"
	"github.com/grafana/grafana/pkg/plugins/pfs"
)

var skipPlugins = map[string]bool{
	"canvas":      true,
<<<<<<< HEAD
	"heatmap":     true,
	"table":       true,
	"timeseries":  true,
=======
	"candlestick": true,
>>>>>>> a0e0af2d
	"influxdb":    true, // plugin.json fails validation (defaultMatchFormat)
	"mixed":       true, // plugin.json fails validation (mixed)
	"opentsdb":    true, // plugin.json fails validation (defaultMatchFormat)
}

const sep = string(filepath.Separator)

func main() {
	if len(os.Args) > 1 {
		log.Fatal(fmt.Errorf("plugin thema code generator does not currently accept any arguments\n, got %q", os.Args))
	}

	cwd, err := os.Getwd()
	if err != nil {
		log.Fatal(fmt.Errorf("could not get working directory: %s", err))
	}
	groot := filepath.Clean(filepath.Join(cwd, "../../.."))
	rt := cuectx.GrafanaThemaRuntime()

	pluginKindGen := codejen.JennyListWithNamer(func(d *pfs.PluginDecl) string {
		return d.PluginMeta.Id
	})

	pluginKindGen.Append(
		codegen.PluginTreeListJenny(),
		codegen.PluginGoTypesJenny("pkg/tsdb"),
		codegen.PluginTSTypesJenny("public/app/plugins", adaptToPipeline(corecodegen.TSTypesJenny{})),
		kind2pd(corecodegen.DocsJenny(
			filepath.Join("docs", "sources", "developers", "kinds", "composable"),
		)),
	)

	pluginKindGen.AddPostprocessors(corecodegen.SlashHeaderMapper("public/app/plugins/gen.go"))

	declParser := pfs.NewDeclParser(rt, skipPlugins)
	decls, err := declParser.Parse(os.DirFS(cwd))
	if err != nil {
		log.Fatalln(fmt.Errorf("parsing plugins in dir failed %s: %s", cwd, err))
	}

	jfs, err := pluginKindGen.GenerateFS(decls...)
	if err != nil {
		log.Fatalln(fmt.Errorf("error writing files to disk: %s", err))
	}

	if _, set := os.LookupEnv("CODEGEN_VERIFY"); set {
		if err = jfs.Verify(context.Background(), groot); err != nil {
			log.Fatal(fmt.Errorf("generated code is out of sync with inputs:\n%s\nrun `make gen-cue` to regenerate", err))
		}
	} else if err = jfs.Write(context.Background(), groot); err != nil {
		log.Fatal(fmt.Errorf("error while writing generated code to disk:\n%s", err))
	}
}

func adaptToPipeline(j codejen.OneToOne[corecodegen.SchemaForGen]) codejen.OneToOne[*pfs.PluginDecl] {
	return codejen.AdaptOneToOne(j, func(pd *pfs.PluginDecl) corecodegen.SchemaForGen {
		return corecodegen.SchemaForGen{
			Name:    strings.ReplaceAll(pd.PluginMeta.Name, " ", ""),
			Schema:  pd.Lineage.Latest(),
			IsGroup: pd.SchemaInterface.IsGroup(),
		}
	})
}

func kind2pd(j codejen.OneToOne[kindsys.Kind]) codejen.OneToOne[*pfs.PluginDecl] {
	return codejen.AdaptOneToOne(j, func(pd *pfs.PluginDecl) kindsys.Kind {
		kd, err := kindsys.BindComposable(nil, pd.KindDecl)
		if err != nil {
			return nil
		}
		return kd
	})
}<|MERGE_RESOLUTION|>--- conflicted
+++ resolved
@@ -24,13 +24,6 @@
 
 var skipPlugins = map[string]bool{
 	"canvas":      true,
-<<<<<<< HEAD
-	"heatmap":     true,
-	"table":       true,
-	"timeseries":  true,
-=======
-	"candlestick": true,
->>>>>>> a0e0af2d
 	"influxdb":    true, // plugin.json fails validation (defaultMatchFormat)
 	"mixed":       true, // plugin.json fails validation (mixed)
 	"opentsdb":    true, // plugin.json fails validation (defaultMatchFormat)
